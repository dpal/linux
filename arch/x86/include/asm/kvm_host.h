/* SPDX-License-Identifier: GPL-2.0-only */
/*
 * Kernel-based Virtual Machine driver for Linux
 *
 * This header defines architecture specific interfaces, x86 version
 */

#ifndef _ASM_X86_KVM_HOST_H
#define _ASM_X86_KVM_HOST_H

#include <linux/types.h>
#include <linux/mm.h>
#include <linux/mmu_notifier.h>
#include <linux/tracepoint.h>
#include <linux/cpumask.h>
#include <linux/irq_work.h>
#include <linux/irq.h>

#include <linux/kvm.h>
#include <linux/kvm_para.h>
#include <linux/kvm_types.h>
#include <linux/perf_event.h>
#include <linux/pvclock_gtod.h>
#include <linux/clocksource.h>
#include <linux/irqbypass.h>
#include <linux/hyperv.h>

#include <asm/apic.h>
#include <asm/pvclock-abi.h>
#include <asm/desc.h>
#include <asm/mtrr.h>
#include <asm/msr-index.h>
#include <asm/asm.h>
#include <asm/kvm_page_track.h>
#include <asm/kvm_vcpu_regs.h>
#include <asm/hyperv-tlfs.h>

#define __KVM_HAVE_ARCH_VCPU_DEBUGFS

#define KVM_MAX_VCPUS 1024

/*
 * In x86, the VCPU ID corresponds to the APIC ID, and APIC IDs
 * might be larger than the actual number of VCPUs because the
 * APIC ID encodes CPU topology information.
 *
 * In the worst case, we'll need less than one extra bit for the
 * Core ID, and less than one extra bit for the Package (Die) ID,
 * so ratio of 4 should be enough.
 */
#define KVM_VCPU_ID_RATIO 4
#define KVM_MAX_VCPU_IDS (KVM_MAX_VCPUS * KVM_VCPU_ID_RATIO)

/* memory slots that are not exposed to userspace */
#define KVM_PRIVATE_MEM_SLOTS 3

#define KVM_HALT_POLL_NS_DEFAULT 200000

#define KVM_IRQCHIP_NUM_PINS  KVM_IOAPIC_NUM_PINS

#define KVM_DIRTY_LOG_MANUAL_CAPS   (KVM_DIRTY_LOG_MANUAL_PROTECT_ENABLE | \
					KVM_DIRTY_LOG_INITIALLY_SET)

#define KVM_BUS_LOCK_DETECTION_VALID_MODE	(KVM_BUS_LOCK_DETECTION_OFF | \
						 KVM_BUS_LOCK_DETECTION_EXIT)

/* x86-specific vcpu->requests bit members */
#define KVM_REQ_MIGRATE_TIMER		KVM_ARCH_REQ(0)
#define KVM_REQ_REPORT_TPR_ACCESS	KVM_ARCH_REQ(1)
#define KVM_REQ_TRIPLE_FAULT		KVM_ARCH_REQ(2)
#define KVM_REQ_MMU_SYNC		KVM_ARCH_REQ(3)
#define KVM_REQ_CLOCK_UPDATE		KVM_ARCH_REQ(4)
#define KVM_REQ_LOAD_MMU_PGD		KVM_ARCH_REQ(5)
#define KVM_REQ_EVENT			KVM_ARCH_REQ(6)
#define KVM_REQ_APF_HALT		KVM_ARCH_REQ(7)
#define KVM_REQ_STEAL_UPDATE		KVM_ARCH_REQ(8)
#define KVM_REQ_NMI			KVM_ARCH_REQ(9)
#define KVM_REQ_PMU			KVM_ARCH_REQ(10)
#define KVM_REQ_PMI			KVM_ARCH_REQ(11)
#define KVM_REQ_SMI			KVM_ARCH_REQ(12)
#define KVM_REQ_MASTERCLOCK_UPDATE	KVM_ARCH_REQ(13)
#define KVM_REQ_MCLOCK_INPROGRESS \
	KVM_ARCH_REQ_FLAGS(14, KVM_REQUEST_WAIT | KVM_REQUEST_NO_WAKEUP)
#define KVM_REQ_SCAN_IOAPIC \
	KVM_ARCH_REQ_FLAGS(15, KVM_REQUEST_WAIT | KVM_REQUEST_NO_WAKEUP)
#define KVM_REQ_GLOBAL_CLOCK_UPDATE	KVM_ARCH_REQ(16)
#define KVM_REQ_APIC_PAGE_RELOAD \
	KVM_ARCH_REQ_FLAGS(17, KVM_REQUEST_WAIT | KVM_REQUEST_NO_WAKEUP)
#define KVM_REQ_HV_CRASH		KVM_ARCH_REQ(18)
#define KVM_REQ_IOAPIC_EOI_EXIT		KVM_ARCH_REQ(19)
#define KVM_REQ_HV_RESET		KVM_ARCH_REQ(20)
#define KVM_REQ_HV_EXIT			KVM_ARCH_REQ(21)
#define KVM_REQ_HV_STIMER		KVM_ARCH_REQ(22)
#define KVM_REQ_LOAD_EOI_EXITMAP	KVM_ARCH_REQ(23)
#define KVM_REQ_GET_NESTED_STATE_PAGES	KVM_ARCH_REQ(24)
#define KVM_REQ_APICV_UPDATE \
	KVM_ARCH_REQ_FLAGS(25, KVM_REQUEST_WAIT | KVM_REQUEST_NO_WAKEUP)
#define KVM_REQ_TLB_FLUSH_CURRENT	KVM_ARCH_REQ(26)
#define KVM_REQ_TLB_FLUSH_GUEST \
	KVM_ARCH_REQ_FLAGS(27, KVM_REQUEST_NO_WAKEUP)
#define KVM_REQ_APF_READY		KVM_ARCH_REQ(28)
#define KVM_REQ_MSR_FILTER_CHANGED	KVM_ARCH_REQ(29)
#define KVM_REQ_UPDATE_CPU_DIRTY_LOGGING \
	KVM_ARCH_REQ_FLAGS(30, KVM_REQUEST_WAIT | KVM_REQUEST_NO_WAKEUP)

#define CR0_RESERVED_BITS                                               \
	(~(unsigned long)(X86_CR0_PE | X86_CR0_MP | X86_CR0_EM | X86_CR0_TS \
			  | X86_CR0_ET | X86_CR0_NE | X86_CR0_WP | X86_CR0_AM \
			  | X86_CR0_NW | X86_CR0_CD | X86_CR0_PG))

#define CR4_RESERVED_BITS                                               \
	(~(unsigned long)(X86_CR4_VME | X86_CR4_PVI | X86_CR4_TSD | X86_CR4_DE\
			  | X86_CR4_PSE | X86_CR4_PAE | X86_CR4_MCE     \
			  | X86_CR4_PGE | X86_CR4_PCE | X86_CR4_OSFXSR | X86_CR4_PCIDE \
			  | X86_CR4_OSXSAVE | X86_CR4_SMEP | X86_CR4_FSGSBASE \
			  | X86_CR4_OSXMMEXCPT | X86_CR4_LA57 | X86_CR4_VMXE \
			  | X86_CR4_SMAP | X86_CR4_PKE | X86_CR4_UMIP))

#define CR8_RESERVED_BITS (~(unsigned long)X86_CR8_TPR)



#define INVALID_PAGE (~(hpa_t)0)
#define VALID_PAGE(x) ((x) != INVALID_PAGE)

#define UNMAPPED_GVA (~(gpa_t)0)
#define INVALID_GPA (~(gpa_t)0)

/* KVM Hugepage definitions for x86 */
#define KVM_MAX_HUGEPAGE_LEVEL	PG_LEVEL_1G
#define KVM_NR_PAGE_SIZES	(KVM_MAX_HUGEPAGE_LEVEL - PG_LEVEL_4K + 1)
#define KVM_HPAGE_GFN_SHIFT(x)	(((x) - 1) * 9)
#define KVM_HPAGE_SHIFT(x)	(PAGE_SHIFT + KVM_HPAGE_GFN_SHIFT(x))
#define KVM_HPAGE_SIZE(x)	(1UL << KVM_HPAGE_SHIFT(x))
#define KVM_HPAGE_MASK(x)	(~(KVM_HPAGE_SIZE(x) - 1))
#define KVM_PAGES_PER_HPAGE(x)	(KVM_HPAGE_SIZE(x) / PAGE_SIZE)

#define KVM_PERMILLE_MMU_PAGES 20
#define KVM_MIN_ALLOC_MMU_PAGES 64UL
#define KVM_MMU_HASH_SHIFT 12
#define KVM_NUM_MMU_PAGES (1 << KVM_MMU_HASH_SHIFT)
#define KVM_MIN_FREE_MMU_PAGES 5
#define KVM_REFILL_PAGES 25
#define KVM_MAX_CPUID_ENTRIES 256
#define KVM_NR_FIXED_MTRR_REGION 88
#define KVM_NR_VAR_MTRR 8

#define ASYNC_PF_PER_VCPU 64

enum kvm_reg {
	VCPU_REGS_RAX = __VCPU_REGS_RAX,
	VCPU_REGS_RCX = __VCPU_REGS_RCX,
	VCPU_REGS_RDX = __VCPU_REGS_RDX,
	VCPU_REGS_RBX = __VCPU_REGS_RBX,
	VCPU_REGS_RSP = __VCPU_REGS_RSP,
	VCPU_REGS_RBP = __VCPU_REGS_RBP,
	VCPU_REGS_RSI = __VCPU_REGS_RSI,
	VCPU_REGS_RDI = __VCPU_REGS_RDI,
#ifdef CONFIG_X86_64
	VCPU_REGS_R8  = __VCPU_REGS_R8,
	VCPU_REGS_R9  = __VCPU_REGS_R9,
	VCPU_REGS_R10 = __VCPU_REGS_R10,
	VCPU_REGS_R11 = __VCPU_REGS_R11,
	VCPU_REGS_R12 = __VCPU_REGS_R12,
	VCPU_REGS_R13 = __VCPU_REGS_R13,
	VCPU_REGS_R14 = __VCPU_REGS_R14,
	VCPU_REGS_R15 = __VCPU_REGS_R15,
#endif
	VCPU_REGS_RIP,
	NR_VCPU_REGS,

	VCPU_EXREG_PDPTR = NR_VCPU_REGS,
	VCPU_EXREG_CR0,
	VCPU_EXREG_CR3,
	VCPU_EXREG_CR4,
	VCPU_EXREG_RFLAGS,
	VCPU_EXREG_SEGMENTS,
	VCPU_EXREG_EXIT_INFO_1,
	VCPU_EXREG_EXIT_INFO_2,
};

enum {
	VCPU_SREG_ES,
	VCPU_SREG_CS,
	VCPU_SREG_SS,
	VCPU_SREG_DS,
	VCPU_SREG_FS,
	VCPU_SREG_GS,
	VCPU_SREG_TR,
	VCPU_SREG_LDTR,
};

enum exit_fastpath_completion {
	EXIT_FASTPATH_NONE,
	EXIT_FASTPATH_REENTER_GUEST,
	EXIT_FASTPATH_EXIT_HANDLED,
};
typedef enum exit_fastpath_completion fastpath_t;

struct x86_emulate_ctxt;
struct x86_exception;
enum x86_intercept;
enum x86_intercept_stage;

#define KVM_NR_DB_REGS	4

#define DR6_BUS_LOCK   (1 << 11)
#define DR6_BD		(1 << 13)
#define DR6_BS		(1 << 14)
#define DR6_BT		(1 << 15)
#define DR6_RTM		(1 << 16)
/*
 * DR6_ACTIVE_LOW combines fixed-1 and active-low bits.
 * We can regard all the bits in DR6_FIXED_1 as active_low bits;
 * they will never be 0 for now, but when they are defined
 * in the future it will require no code change.
 *
 * DR6_ACTIVE_LOW is also used as the init/reset value for DR6.
 */
#define DR6_ACTIVE_LOW	0xffff0ff0
#define DR6_VOLATILE	0x0001e80f
#define DR6_FIXED_1	(DR6_ACTIVE_LOW & ~DR6_VOLATILE)

#define DR7_BP_EN_MASK	0x000000ff
#define DR7_GE		(1 << 9)
#define DR7_GD		(1 << 13)
#define DR7_FIXED_1	0x00000400
#define DR7_VOLATILE	0xffff2bff

#define KVM_GUESTDBG_VALID_MASK \
	(KVM_GUESTDBG_ENABLE | \
	KVM_GUESTDBG_SINGLESTEP | \
	KVM_GUESTDBG_USE_HW_BP | \
	KVM_GUESTDBG_USE_SW_BP | \
	KVM_GUESTDBG_INJECT_BP | \
	KVM_GUESTDBG_INJECT_DB | \
	KVM_GUESTDBG_BLOCKIRQ)


#define PFERR_PRESENT_BIT 0
#define PFERR_WRITE_BIT 1
#define PFERR_USER_BIT 2
#define PFERR_RSVD_BIT 3
#define PFERR_FETCH_BIT 4
#define PFERR_PK_BIT 5
#define PFERR_SGX_BIT 15
#define PFERR_GUEST_FINAL_BIT 32
#define PFERR_GUEST_PAGE_BIT 33

#define PFERR_PRESENT_MASK (1U << PFERR_PRESENT_BIT)
#define PFERR_WRITE_MASK (1U << PFERR_WRITE_BIT)
#define PFERR_USER_MASK (1U << PFERR_USER_BIT)
#define PFERR_RSVD_MASK (1U << PFERR_RSVD_BIT)
#define PFERR_FETCH_MASK (1U << PFERR_FETCH_BIT)
#define PFERR_PK_MASK (1U << PFERR_PK_BIT)
#define PFERR_SGX_MASK (1U << PFERR_SGX_BIT)
#define PFERR_GUEST_FINAL_MASK (1ULL << PFERR_GUEST_FINAL_BIT)
#define PFERR_GUEST_PAGE_MASK (1ULL << PFERR_GUEST_PAGE_BIT)

#define PFERR_NESTED_GUEST_PAGE (PFERR_GUEST_PAGE_MASK |	\
				 PFERR_WRITE_MASK |		\
				 PFERR_PRESENT_MASK)

/* apic attention bits */
#define KVM_APIC_CHECK_VAPIC	0
/*
 * The following bit is set with PV-EOI, unset on EOI.
 * We detect PV-EOI changes by guest by comparing
 * this bit with PV-EOI in guest memory.
 * See the implementation in apic_update_pv_eoi.
 */
#define KVM_APIC_PV_EOI_PENDING	1

struct kvm_kernel_irq_routing_entry;

/*
 * kvm_mmu_page_role tracks the properties of a shadow page (where shadow page
 * also includes TDP pages) to determine whether or not a page can be used in
 * the given MMU context.  This is a subset of the overall kvm_mmu_role to
 * minimize the size of kvm_memory_slot.arch.gfn_track, i.e. allows allocating
 * 2 bytes per gfn instead of 4 bytes per gfn.
 *
 * Indirect upper-level shadow pages are tracked for write-protection via
 * gfn_track.  As above, gfn_track is a 16 bit counter, so KVM must not create
 * more than 2^16-1 upper-level shadow pages at a single gfn, otherwise
 * gfn_track will overflow and explosions will ensure.
 *
 * A unique shadow page (SP) for a gfn is created if and only if an existing SP
 * cannot be reused.  The ability to reuse a SP is tracked by its role, which
 * incorporates various mode bits and properties of the SP.  Roughly speaking,
 * the number of unique SPs that can theoretically be created is 2^n, where n
 * is the number of bits that are used to compute the role.
 *
 * But, even though there are 18 bits in the mask below, not all combinations
 * of modes and flags are possible.  The maximum number of possible upper-level
 * shadow pages for a single gfn is in the neighborhood of 2^13.
 *
 *   - invalid shadow pages are not accounted.
 *   - level is effectively limited to four combinations, not 16 as the number
 *     bits would imply, as 4k SPs are not tracked (allowed to go unsync).
 *   - level is effectively unused for non-PAE paging because there is exactly
 *     one upper level (see 4k SP exception above).
 *   - quadrant is used only for non-PAE paging and is exclusive with
 *     gpte_is_8_bytes.
 *   - execonly and ad_disabled are used only for nested EPT, which makes it
 *     exclusive with quadrant.
 */
union kvm_mmu_page_role {
	u32 word;
	struct {
		unsigned level:4;
		unsigned gpte_is_8_bytes:1;
		unsigned quadrant:2;
		unsigned direct:1;
		unsigned access:3;
		unsigned invalid:1;
		unsigned efer_nx:1;
		unsigned cr0_wp:1;
		unsigned smep_andnot_wp:1;
		unsigned smap_andnot_wp:1;
		unsigned ad_disabled:1;
		unsigned guest_mode:1;
		unsigned :6;

		/*
		 * This is left at the top of the word so that
		 * kvm_memslots_for_spte_role can extract it with a
		 * simple shift.  While there is room, give it a whole
		 * byte so it is also faster to load it from memory.
		 */
		unsigned smm:8;
	};
};

/*
 * kvm_mmu_extended_role complements kvm_mmu_page_role, tracking properties
 * relevant to the current MMU configuration.   When loading CR0, CR4, or EFER,
 * including on nested transitions, if nothing in the full role changes then
 * MMU re-configuration can be skipped. @valid bit is set on first usage so we
 * don't treat all-zero structure as valid data.
 *
 * The properties that are tracked in the extended role but not the page role
 * are for things that either (a) do not affect the validity of the shadow page
 * or (b) are indirectly reflected in the shadow page's role.  For example,
 * CR4.PKE only affects permission checks for software walks of the guest page
 * tables (because KVM doesn't support Protection Keys with shadow paging), and
 * CR0.PG, CR4.PAE, and CR4.PSE are indirectly reflected in role.level.
 *
 * Note, SMEP and SMAP are not redundant with sm*p_andnot_wp in the page role.
 * If CR0.WP=1, KVM can reuse shadow pages for the guest regardless of SMEP and
 * SMAP, but the MMU's permission checks for software walks need to be SMEP and
 * SMAP aware regardless of CR0.WP.
 */
union kvm_mmu_extended_role {
	u32 word;
	struct {
		unsigned int valid:1;
		unsigned int execonly:1;
		unsigned int cr0_pg:1;
		unsigned int cr4_pae:1;
		unsigned int cr4_pse:1;
		unsigned int cr4_pke:1;
		unsigned int cr4_smap:1;
		unsigned int cr4_smep:1;
		unsigned int cr4_la57:1;
		unsigned int efer_lma:1;
	};
};

union kvm_mmu_role {
	u64 as_u64;
	struct {
		union kvm_mmu_page_role base;
		union kvm_mmu_extended_role ext;
	};
};

struct kvm_rmap_head {
	unsigned long val;
};

struct kvm_pio_request {
	unsigned long linear_rip;
	unsigned long count;
	int in;
	int port;
	int size;
};

#define PT64_ROOT_MAX_LEVEL 5

struct rsvd_bits_validate {
	u64 rsvd_bits_mask[2][PT64_ROOT_MAX_LEVEL];
	u64 bad_mt_xwr;
};

struct kvm_mmu_root_info {
	gpa_t pgd;
	hpa_t hpa;
};

#define KVM_MMU_ROOT_INFO_INVALID \
	((struct kvm_mmu_root_info) { .pgd = INVALID_PAGE, .hpa = INVALID_PAGE })

#define KVM_MMU_NUM_PREV_ROOTS 3

#define KVM_HAVE_MMU_RWLOCK

struct kvm_mmu_page;
struct kvm_page_fault;

/*
 * x86 supports 4 paging modes (5-level 64-bit, 4-level 64-bit, 3-level 32-bit,
 * and 2-level 32-bit).  The kvm_mmu structure abstracts the details of the
 * current mmu mode.
 */
struct kvm_mmu {
	unsigned long (*get_guest_pgd)(struct kvm_vcpu *vcpu);
	u64 (*get_pdptr)(struct kvm_vcpu *vcpu, int index);
	int (*page_fault)(struct kvm_vcpu *vcpu, struct kvm_page_fault *fault);
	void (*inject_page_fault)(struct kvm_vcpu *vcpu,
				  struct x86_exception *fault);
	gpa_t (*gva_to_gpa)(struct kvm_vcpu *vcpu, gpa_t gva_or_gpa,
			    u32 access, struct x86_exception *exception);
	gpa_t (*translate_gpa)(struct kvm_vcpu *vcpu, gpa_t gpa, u32 access,
			       struct x86_exception *exception);
	int (*sync_page)(struct kvm_vcpu *vcpu,
			 struct kvm_mmu_page *sp);
	void (*invlpg)(struct kvm_vcpu *vcpu, gva_t gva, hpa_t root_hpa);
	hpa_t root_hpa;
	gpa_t root_pgd;
	union kvm_mmu_role mmu_role;
	u8 root_level;
	u8 shadow_root_level;
	u8 ept_ad;
	bool direct_map;
	struct kvm_mmu_root_info prev_roots[KVM_MMU_NUM_PREV_ROOTS];

	/*
	 * Bitmap; bit set = permission fault
	 * Byte index: page fault error code [4:1]
	 * Bit index: pte permissions in ACC_* format
	 */
	u8 permissions[16];

	/*
	* The pkru_mask indicates if protection key checks are needed.  It
	* consists of 16 domains indexed by page fault error code bits [4:1],
	* with PFEC.RSVD replaced by ACC_USER_MASK from the page tables.
	* Each domain has 2 bits which are ANDed with AD and WD from PKRU.
	*/
	u32 pkru_mask;

	u64 *pae_root;
	u64 *pml4_root;
	u64 *pml5_root;

	/*
	 * check zero bits on shadow page table entries, these
	 * bits include not only hardware reserved bits but also
	 * the bits spte never used.
	 */
	struct rsvd_bits_validate shadow_zero_check;

	struct rsvd_bits_validate guest_rsvd_check;

	u64 pdptrs[4]; /* pae */
};

struct kvm_tlb_range {
	u64 start_gfn;
	u64 pages;
};

enum pmc_type {
	KVM_PMC_GP = 0,
	KVM_PMC_FIXED,
};

struct kvm_pmc {
	enum pmc_type type;
	u8 idx;
	u64 counter;
	u64 eventsel;
	struct perf_event *perf_event;
	struct kvm_vcpu *vcpu;
	/*
	 * eventsel value for general purpose counters,
	 * ctrl value for fixed counters.
	 */
	u64 current_config;
	bool is_paused;
};

struct kvm_pmu {
	unsigned nr_arch_gp_counters;
	unsigned nr_arch_fixed_counters;
	unsigned available_event_types;
	u64 fixed_ctr_ctrl;
	u64 global_ctrl;
	u64 global_status;
	u64 counter_bitmask[2];
	u64 global_ctrl_mask;
	u64 global_ovf_ctrl_mask;
	u64 reserved_bits;
	u8 version;
	struct kvm_pmc gp_counters[INTEL_PMC_MAX_GENERIC];
	struct kvm_pmc fixed_counters[INTEL_PMC_MAX_FIXED];
	struct irq_work irq_work;
	DECLARE_BITMAP(reprogram_pmi, X86_PMC_IDX_MAX);
	DECLARE_BITMAP(all_valid_pmc_idx, X86_PMC_IDX_MAX);
	DECLARE_BITMAP(pmc_in_use, X86_PMC_IDX_MAX);

	/*
	 * The gate to release perf_events not marked in
	 * pmc_in_use only once in a vcpu time slice.
	 */
	bool need_cleanup;

	/*
	 * The total number of programmed perf_events and it helps to avoid
	 * redundant check before cleanup if guest don't use vPMU at all.
	 */
	u8 event_count;
};

struct kvm_pmu_ops;

enum {
	KVM_DEBUGREG_BP_ENABLED = 1,
	KVM_DEBUGREG_WONT_EXIT = 2,
};

struct kvm_mtrr_range {
	u64 base;
	u64 mask;
	struct list_head node;
};

struct kvm_mtrr {
	struct kvm_mtrr_range var_ranges[KVM_NR_VAR_MTRR];
	mtrr_type fixed_ranges[KVM_NR_FIXED_MTRR_REGION];
	u64 deftype;

	struct list_head head;
};

/* Hyper-V SynIC timer */
struct kvm_vcpu_hv_stimer {
	struct hrtimer timer;
	int index;
	union hv_stimer_config config;
	u64 count;
	u64 exp_time;
	struct hv_message msg;
	bool msg_pending;
};

/* Hyper-V synthetic interrupt controller (SynIC)*/
struct kvm_vcpu_hv_synic {
	u64 version;
	u64 control;
	u64 msg_page;
	u64 evt_page;
	atomic64_t sint[HV_SYNIC_SINT_COUNT];
	atomic_t sint_to_gsi[HV_SYNIC_SINT_COUNT];
	DECLARE_BITMAP(auto_eoi_bitmap, 256);
	DECLARE_BITMAP(vec_bitmap, 256);
	bool active;
	bool dont_zero_synic_pages;
};

/* Hyper-V per vcpu emulation context */
struct kvm_vcpu_hv {
	struct kvm_vcpu *vcpu;
	u32 vp_index;
	u64 hv_vapic;
	s64 runtime_offset;
	struct kvm_vcpu_hv_synic synic;
	struct kvm_hyperv_exit exit;
	struct kvm_vcpu_hv_stimer stimer[HV_SYNIC_STIMER_COUNT];
	DECLARE_BITMAP(stimer_pending_bitmap, HV_SYNIC_STIMER_COUNT);
	bool enforce_cpuid;
	struct {
		u32 features_eax; /* HYPERV_CPUID_FEATURES.EAX */
		u32 features_ebx; /* HYPERV_CPUID_FEATURES.EBX */
		u32 features_edx; /* HYPERV_CPUID_FEATURES.EDX */
		u32 enlightenments_eax; /* HYPERV_CPUID_ENLIGHTMENT_INFO.EAX */
		u32 enlightenments_ebx; /* HYPERV_CPUID_ENLIGHTMENT_INFO.EBX */
		u32 syndbg_cap_eax; /* HYPERV_CPUID_SYNDBG_PLATFORM_CAPABILITIES.EAX */
	} cpuid_cache;
};

/* Xen HVM per vcpu emulation context */
struct kvm_vcpu_xen {
	u64 hypercall_rip;
	u32 current_runstate;
	bool vcpu_info_set;
	bool vcpu_time_info_set;
	bool runstate_set;
	struct gfn_to_hva_cache vcpu_info_cache;
	struct gfn_to_hva_cache vcpu_time_info_cache;
	struct gfn_to_hva_cache runstate_cache;
	u64 last_steal;
	u64 runstate_entry_time;
	u64 runstate_times[4];
};

struct kvm_vcpu_arch {
	/*
	 * rip and regs accesses must go through
	 * kvm_{register,rip}_{read,write} functions.
	 */
	unsigned long regs[NR_VCPU_REGS];
	u32 regs_avail;
	u32 regs_dirty;

	unsigned long cr0;
	unsigned long cr0_guest_owned_bits;
	unsigned long cr2;
	unsigned long cr3;
	unsigned long cr4;
	unsigned long cr4_guest_owned_bits;
	unsigned long cr4_guest_rsvd_bits;
	unsigned long cr8;
	u32 host_pkru;
	u32 pkru;
	u32 hflags;
	u64 efer;
	u64 apic_base;
	struct kvm_lapic *apic;    /* kernel irqchip context */
	bool apicv_active;
	bool load_eoi_exitmap_pending;
	DECLARE_BITMAP(ioapic_handled_vectors, 256);
	unsigned long apic_attention;
	int32_t apic_arb_prio;
	int mp_state;
	u64 ia32_misc_enable_msr;
	u64 smbase;
	u64 smi_count;
	bool tpr_access_reporting;
	bool xsaves_enabled;
	u64 ia32_xss;
	u64 microcode_version;
	u64 arch_capabilities;
	u64 perf_capabilities;

	/*
	 * Paging state of the vcpu
	 *
	 * If the vcpu runs in guest mode with two level paging this still saves
	 * the paging mode of the l1 guest. This context is always used to
	 * handle faults.
	 */
	struct kvm_mmu *mmu;

	/* Non-nested MMU for L1 */
	struct kvm_mmu root_mmu;

	/* L1 MMU when running nested */
	struct kvm_mmu guest_mmu;

	/*
	 * Paging state of an L2 guest (used for nested npt)
	 *
	 * This context will save all necessary information to walk page tables
	 * of an L2 guest. This context is only initialized for page table
	 * walking and not for faulting since we never handle l2 page faults on
	 * the host.
	 */
	struct kvm_mmu nested_mmu;

	/*
	 * Pointer to the mmu context currently used for
	 * gva_to_gpa translations.
	 */
	struct kvm_mmu *walk_mmu;

	struct kvm_mmu_memory_cache mmu_pte_list_desc_cache;
	struct kvm_mmu_memory_cache mmu_shadow_page_cache;
	struct kvm_mmu_memory_cache mmu_gfn_array_cache;
	struct kvm_mmu_memory_cache mmu_page_header_cache;

	/*
	 * QEMU userspace and the guest each have their own FPU state.
	 * In vcpu_run, we switch between the user and guest FPU contexts.
	 * While running a VCPU, the VCPU thread will have the guest FPU
	 * context.
	 *
	 * Note that while the PKRU state lives inside the fpu registers,
	 * it is switched out separately at VMENTER and VMEXIT time. The
	 * "guest_fpstate" state here contains the guest FPU context, with the
	 * host PRKU bits.
	 */
	struct fpu_guest guest_fpu;

	u64 xcr0;
	u64 guest_supported_xcr0;

	struct kvm_pio_request pio;
	void *pio_data;
	void *sev_pio_data;
	unsigned sev_pio_count;

	u8 event_exit_inst_len;

	struct kvm_queued_exception {
		bool pending;
		bool injected;
		bool has_error_code;
		u8 nr;
		u32 error_code;
		unsigned long payload;
		bool has_payload;
		u8 nested_apf;
	} exception;

	struct kvm_queued_interrupt {
		bool injected;
		bool soft;
		u8 nr;
	} interrupt;

	int halt_request; /* real mode on Intel only */

	int cpuid_nent;
	struct kvm_cpuid_entry2 *cpuid_entries;
	u32 kvm_cpuid_base;

	u64 reserved_gpa_bits;
	int maxphyaddr;

	/* emulate context */

	struct x86_emulate_ctxt *emulate_ctxt;
	bool emulate_regs_need_sync_to_vcpu;
	bool emulate_regs_need_sync_from_vcpu;
	int (*complete_userspace_io)(struct kvm_vcpu *vcpu);

	gpa_t time;
	struct pvclock_vcpu_time_info hv_clock;
	unsigned int hw_tsc_khz;
	struct gfn_to_hva_cache pv_time;
	bool pv_time_enabled;
	/* set guest stopped flag in pvclock flags field */
	bool pvclock_set_guest_stopped_request;

	struct {
		u8 preempted;
		u64 msr_val;
		u64 last_steal;
		struct gfn_to_hva_cache cache;
	} st;

	u64 l1_tsc_offset;
	u64 tsc_offset; /* current tsc offset */
	u64 last_guest_tsc;
	u64 last_host_tsc;
	u64 tsc_offset_adjustment;
	u64 this_tsc_nsec;
	u64 this_tsc_write;
	u64 this_tsc_generation;
	bool tsc_catchup;
	bool tsc_always_catchup;
	s8 virtual_tsc_shift;
	u32 virtual_tsc_mult;
	u32 virtual_tsc_khz;
	s64 ia32_tsc_adjust_msr;
	u64 msr_ia32_power_ctl;
	u64 l1_tsc_scaling_ratio;
	u64 tsc_scaling_ratio; /* current scaling ratio */

	atomic_t nmi_queued;  /* unprocessed asynchronous NMIs */
	unsigned nmi_pending; /* NMI queued after currently running handler */
	bool nmi_injected;    /* Trying to inject an NMI this entry */
	bool smi_pending;    /* SMI queued after currently running handler */

	struct kvm_mtrr mtrr_state;
	u64 pat;

	unsigned switch_db_regs;
	unsigned long db[KVM_NR_DB_REGS];
	unsigned long dr6;
	unsigned long dr7;
	unsigned long eff_db[KVM_NR_DB_REGS];
	unsigned long guest_debug_dr7;
	u64 msr_platform_info;
	u64 msr_misc_features_enables;

	u64 mcg_cap;
	u64 mcg_status;
	u64 mcg_ctl;
	u64 mcg_ext_ctl;
	u64 *mce_banks;

	/* Cache MMIO info */
	u64 mmio_gva;
	unsigned mmio_access;
	gfn_t mmio_gfn;
	u64 mmio_gen;

	struct kvm_pmu pmu;

	/* used for guest single stepping over the given code position */
	unsigned long singlestep_rip;

	bool hyperv_enabled;
	struct kvm_vcpu_hv *hyperv;
	struct kvm_vcpu_xen xen;

	cpumask_var_t wbinvd_dirty_mask;

	unsigned long last_retry_eip;
	unsigned long last_retry_addr;

	struct {
		bool halted;
		gfn_t gfns[ASYNC_PF_PER_VCPU];
		struct gfn_to_hva_cache data;
		u64 msr_en_val; /* MSR_KVM_ASYNC_PF_EN */
		u64 msr_int_val; /* MSR_KVM_ASYNC_PF_INT */
		u16 vec;
		u32 id;
		bool send_user_only;
		u32 host_apf_flags;
		unsigned long nested_apf_token;
		bool delivery_as_pf_vmexit;
		bool pageready_pending;
	} apf;

	/* OSVW MSRs (AMD only) */
	struct {
		u64 length;
		u64 status;
	} osvw;

	struct {
		u64 msr_val;
		struct gfn_to_hva_cache data;
	} pv_eoi;

	u64 msr_kvm_poll_control;

	/*
	 * Indicates the guest is trying to write a gfn that contains one or
	 * more of the PTEs used to translate the write itself, i.e. the access
	 * is changing its own translation in the guest page tables.  KVM exits
	 * to userspace if emulation of the faulting instruction fails and this
	 * flag is set, as KVM cannot make forward progress.
	 *
	 * If emulation fails for a write to guest page tables, KVM unprotects
	 * (zaps) the shadow page for the target gfn and resumes the guest to
	 * retry the non-emulatable instruction (on hardware).  Unprotecting the
	 * gfn doesn't allow forward progress for a self-changing access because
	 * doing so also zaps the translation for the gfn, i.e. retrying the
	 * instruction will hit a !PRESENT fault, which results in a new shadow
	 * page and sends KVM back to square one.
	 */
	bool write_fault_to_shadow_pgtable;

	/* set at EPT violation at this point */
	unsigned long exit_qualification;

	/* pv related host specific info */
	struct {
		bool pv_unhalted;
	} pv;

	int pending_ioapic_eoi;
	int pending_external_vector;

	/* be preempted when it's in kernel-mode(cpl=0) */
	bool preempted_in_kernel;

	/* Flush the L1 Data cache for L1TF mitigation on VMENTER */
	bool l1tf_flush_l1d;

	/* Host CPU on which VM-entry was most recently attempted */
	int last_vmentry_cpu;

	/* AMD MSRC001_0015 Hardware Configuration */
	u64 msr_hwcr;

	/* pv related cpuid info */
	struct {
		/*
		 * value of the eax register in the KVM_CPUID_FEATURES CPUID
		 * leaf.
		 */
		u32 features;

		/*
		 * indicates whether pv emulation should be disabled if features
		 * are not present in the guest's cpuid
		 */
		bool enforce;
	} pv_cpuid;

	/* Protected Guests */
	bool guest_state_protected;

	/*
	 * Set when PDPTS were loaded directly by the userspace without
	 * reading the guest memory
	 */
	bool pdptrs_from_userspace;

#if IS_ENABLED(CONFIG_HYPERV)
	hpa_t hv_root_tdp;
#endif
};

struct kvm_lpage_info {
	int disallow_lpage;
};

struct kvm_arch_memory_slot {
	struct kvm_rmap_head *rmap[KVM_NR_PAGE_SIZES];
	struct kvm_lpage_info *lpage_info[KVM_NR_PAGE_SIZES - 1];
	unsigned short *gfn_track[KVM_PAGE_TRACK_MAX];
};

/*
 * We use as the mode the number of bits allocated in the LDR for the
 * logical processor ID.  It happens that these are all powers of two.
 * This makes it is very easy to detect cases where the APICs are
 * configured for multiple modes; in that case, we cannot use the map and
 * hence cannot use kvm_irq_delivery_to_apic_fast either.
 */
#define KVM_APIC_MODE_XAPIC_CLUSTER          4
#define KVM_APIC_MODE_XAPIC_FLAT             8
#define KVM_APIC_MODE_X2APIC                16

struct kvm_apic_map {
	struct rcu_head rcu;
	u8 mode;
	u32 max_apic_id;
	union {
		struct kvm_lapic *xapic_flat_map[8];
		struct kvm_lapic *xapic_cluster_map[16][4];
	};
	struct kvm_lapic *phys_map[];
};

/* Hyper-V synthetic debugger (SynDbg)*/
struct kvm_hv_syndbg {
	struct {
		u64 control;
		u64 status;
		u64 send_page;
		u64 recv_page;
		u64 pending_page;
	} control;
	u64 options;
};

/* Current state of Hyper-V TSC page clocksource */
enum hv_tsc_page_status {
	/* TSC page was not set up or disabled */
	HV_TSC_PAGE_UNSET = 0,
	/* TSC page MSR was written by the guest, update pending */
	HV_TSC_PAGE_GUEST_CHANGED,
	/* TSC page MSR was written by KVM userspace, update pending */
	HV_TSC_PAGE_HOST_CHANGED,
	/* TSC page was properly set up and is currently active  */
	HV_TSC_PAGE_SET,
	/* TSC page is currently being updated and therefore is inactive */
	HV_TSC_PAGE_UPDATING,
	/* TSC page was set up with an inaccessible GPA */
	HV_TSC_PAGE_BROKEN,
};

/* Hyper-V emulation context */
struct kvm_hv {
	struct mutex hv_lock;
	u64 hv_guest_os_id;
	u64 hv_hypercall;
	u64 hv_tsc_page;
	enum hv_tsc_page_status hv_tsc_page_status;

	/* Hyper-v based guest crash (NT kernel bugcheck) parameters */
	u64 hv_crash_param[HV_X64_MSR_CRASH_PARAMS];
	u64 hv_crash_ctl;

	struct ms_hyperv_tsc_page tsc_ref;

	struct idr conn_to_evt;

	u64 hv_reenlightenment_control;
	u64 hv_tsc_emulation_control;
	u64 hv_tsc_emulation_status;

	/* How many vCPUs have VP index != vCPU index */
	atomic_t num_mismatched_vp_indexes;

	/*
	 * How many SynICs use 'AutoEOI' feature
	 * (protected by arch.apicv_update_lock)
	 */
	unsigned int synic_auto_eoi_used;

	struct hv_partition_assist_pg *hv_pa_pg;
	struct kvm_hv_syndbg hv_syndbg;
};

struct msr_bitmap_range {
	u32 flags;
	u32 nmsrs;
	u32 base;
	unsigned long *bitmap;
};

/* Xen emulation context */
struct kvm_xen {
	bool long_mode;
	u8 upcall_vector;
	gfn_t shinfo_gfn;
};

enum kvm_irqchip_mode {
	KVM_IRQCHIP_NONE,
	KVM_IRQCHIP_KERNEL,       /* created with KVM_CREATE_IRQCHIP */
	KVM_IRQCHIP_SPLIT,        /* created with KVM_CAP_SPLIT_IRQCHIP */
};

struct kvm_x86_msr_filter {
	u8 count;
	bool default_allow:1;
	struct msr_bitmap_range ranges[16];
};

#define APICV_INHIBIT_REASON_DISABLE    0
#define APICV_INHIBIT_REASON_HYPERV     1
#define APICV_INHIBIT_REASON_NESTED     2
#define APICV_INHIBIT_REASON_IRQWIN     3
#define APICV_INHIBIT_REASON_PIT_REINJ  4
#define APICV_INHIBIT_REASON_X2APIC	5
#define APICV_INHIBIT_REASON_BLOCKIRQ	6
<<<<<<< HEAD
=======
#define APICV_INHIBIT_REASON_ABSENT	7
>>>>>>> 8590222e

struct kvm_arch {
	unsigned long n_used_mmu_pages;
	unsigned long n_requested_mmu_pages;
	unsigned long n_max_mmu_pages;
	unsigned int indirect_shadow_pages;
	u8 mmu_valid_gen;
	struct hlist_head mmu_page_hash[KVM_NUM_MMU_PAGES];
	struct list_head active_mmu_pages;
	struct list_head zapped_obsolete_pages;
	struct list_head lpage_disallowed_mmu_pages;
	struct kvm_page_track_notifier_node mmu_sp_tracker;
	struct kvm_page_track_notifier_head track_notifier_head;
	/*
	 * Protects marking pages unsync during page faults, as TDP MMU page
	 * faults only take mmu_lock for read.  For simplicity, the unsync
	 * pages lock is always taken when marking pages unsync regardless of
	 * whether mmu_lock is held for read or write.
	 */
	spinlock_t mmu_unsync_pages_lock;

	struct list_head assigned_dev_head;
	struct iommu_domain *iommu_domain;
	bool iommu_noncoherent;
#define __KVM_HAVE_ARCH_NONCOHERENT_DMA
	atomic_t noncoherent_dma_count;
#define __KVM_HAVE_ARCH_ASSIGNED_DEVICE
	atomic_t assigned_device_count;
	struct kvm_pic *vpic;
	struct kvm_ioapic *vioapic;
	struct kvm_pit *vpit;
	atomic_t vapics_in_nmi_mode;
	struct mutex apic_map_lock;
	struct kvm_apic_map __rcu *apic_map;
	atomic_t apic_map_dirty;

	/* Protects apic_access_memslot_enabled and apicv_inhibit_reasons */
	struct rw_semaphore apicv_update_lock;

	bool apic_access_memslot_enabled;
	unsigned long apicv_inhibit_reasons;

	gpa_t wall_clock;

	bool mwait_in_guest;
	bool hlt_in_guest;
	bool pause_in_guest;
	bool cstate_in_guest;

	unsigned long irq_sources_bitmap;
	s64 kvmclock_offset;

	/*
	 * This also protects nr_vcpus_matched_tsc which is read from a
	 * preemption-disabled region, so it must be a raw spinlock.
	 */
	raw_spinlock_t tsc_write_lock;
	u64 last_tsc_nsec;
	u64 last_tsc_write;
	u32 last_tsc_khz;
	u64 last_tsc_offset;
	u64 cur_tsc_nsec;
	u64 cur_tsc_write;
	u64 cur_tsc_offset;
	u64 cur_tsc_generation;
	int nr_vcpus_matched_tsc;

	seqcount_raw_spinlock_t pvclock_sc;
	bool use_master_clock;
	u64 master_kernel_ns;
	u64 master_cycle_now;
	struct delayed_work kvmclock_update_work;
	struct delayed_work kvmclock_sync_work;

	struct kvm_xen_hvm_config xen_hvm_config;

	/* reads protected by irq_srcu, writes by irq_lock */
	struct hlist_head mask_notifier_list;

	struct kvm_hv hyperv;
	struct kvm_xen xen;

	#ifdef CONFIG_KVM_MMU_AUDIT
	int audit_point;
	#endif

	bool backwards_tsc_observed;
	bool boot_vcpu_runs_old_kvmclock;
	u32 bsp_vcpu_id;

	u64 disabled_quirks;
	int cpu_dirty_logging_count;

	enum kvm_irqchip_mode irqchip_mode;
	u8 nr_reserved_ioapic_pins;

	bool disabled_lapic_found;

	bool x2apic_format;
	bool x2apic_broadcast_quirk_disabled;

	bool guest_can_read_msr_platform_info;
	bool exception_payload_enabled;

	bool bus_lock_detection_enabled;
	/*
	 * If exit_on_emulation_error is set, and the in-kernel instruction
	 * emulator fails to emulate an instruction, allow userspace
	 * the opportunity to look at it.
	 */
	bool exit_on_emulation_error;

	/* Deflect RDMSR and WRMSR to user space when they trigger a #GP */
	u32 user_space_msr_mask;
	struct kvm_x86_msr_filter __rcu *msr_filter;

	u32 hypercall_exit_enabled;

	/* Guest can access the SGX PROVISIONKEY. */
	bool sgx_provisioning_allowed;

	struct kvm_pmu_event_filter __rcu *pmu_event_filter;
	struct task_struct *nx_lpage_recovery_thread;

#ifdef CONFIG_X86_64
	/*
	 * Whether the TDP MMU is enabled for this VM. This contains a
	 * snapshot of the TDP MMU module parameter from when the VM was
	 * created and remains unchanged for the life of the VM. If this is
	 * true, TDP MMU handler functions will run for various MMU
	 * operations.
	 */
	bool tdp_mmu_enabled;

	/*
	 * List of struct kvm_mmu_pages being used as roots.
	 * All struct kvm_mmu_pages in the list should have
	 * tdp_mmu_page set.
	 *
	 * For reads, this list is protected by:
	 *	the MMU lock in read mode + RCU or
	 *	the MMU lock in write mode
	 *
	 * For writes, this list is protected by:
	 *	the MMU lock in read mode + the tdp_mmu_pages_lock or
	 *	the MMU lock in write mode
	 *
	 * Roots will remain in the list until their tdp_mmu_root_count
	 * drops to zero, at which point the thread that decremented the
	 * count to zero should removed the root from the list and clean
	 * it up, freeing the root after an RCU grace period.
	 */
	struct list_head tdp_mmu_roots;

	/*
	 * List of struct kvmp_mmu_pages not being used as roots.
	 * All struct kvm_mmu_pages in the list should have
	 * tdp_mmu_page set and a tdp_mmu_root_count of 0.
	 */
	struct list_head tdp_mmu_pages;

	/*
	 * Protects accesses to the following fields when the MMU lock
	 * is held in read mode:
	 *  - tdp_mmu_roots (above)
	 *  - tdp_mmu_pages (above)
	 *  - the link field of struct kvm_mmu_pages used by the TDP MMU
	 *  - lpage_disallowed_mmu_pages
	 *  - the lpage_disallowed_link field of struct kvm_mmu_pages used
	 *    by the TDP MMU
	 * It is acceptable, but not necessary, to acquire this lock when
	 * the thread holds the MMU lock in write mode.
	 */
	spinlock_t tdp_mmu_pages_lock;
#endif /* CONFIG_X86_64 */

	/*
	 * If set, at least one shadow root has been allocated. This flag
	 * is used as one input when determining whether certain memslot
	 * related allocations are necessary.
	 */
	bool shadow_root_allocated;

#if IS_ENABLED(CONFIG_HYPERV)
	hpa_t	hv_root_tdp;
	spinlock_t hv_root_tdp_lock;
#endif
};

struct kvm_vm_stat {
	struct kvm_vm_stat_generic generic;
	u64 mmu_shadow_zapped;
	u64 mmu_pte_write;
	u64 mmu_pde_zapped;
	u64 mmu_flooded;
	u64 mmu_recycled;
	u64 mmu_cache_miss;
	u64 mmu_unsync;
	union {
		struct {
			atomic64_t pages_4k;
			atomic64_t pages_2m;
			atomic64_t pages_1g;
		};
		atomic64_t pages[KVM_NR_PAGE_SIZES];
	};
	u64 nx_lpage_splits;
	u64 max_mmu_page_hash_collisions;
	u64 max_mmu_rmap_size;
};

struct kvm_vcpu_stat {
	struct kvm_vcpu_stat_generic generic;
	u64 pf_fixed;
	u64 pf_guest;
	u64 tlb_flush;
	u64 invlpg;

	u64 exits;
	u64 io_exits;
	u64 mmio_exits;
	u64 signal_exits;
	u64 irq_window_exits;
	u64 nmi_window_exits;
	u64 l1d_flush;
	u64 halt_exits;
	u64 request_irq_exits;
	u64 irq_exits;
	u64 host_state_reload;
	u64 fpu_reload;
	u64 insn_emulation;
	u64 insn_emulation_fail;
	u64 hypercalls;
	u64 irq_injections;
	u64 nmi_injections;
	u64 req_event;
	u64 nested_run;
	u64 directed_yield_attempted;
	u64 directed_yield_successful;
	u64 guest_mode;
};

struct x86_instruction_info;

struct msr_data {
	bool host_initiated;
	u32 index;
	u64 data;
};

struct kvm_lapic_irq {
	u32 vector;
	u16 delivery_mode;
	u16 dest_mode;
	bool level;
	u16 trig_mode;
	u32 shorthand;
	u32 dest_id;
	bool msi_redir_hint;
};

static inline u16 kvm_lapic_irq_dest_mode(bool dest_mode_logical)
{
	return dest_mode_logical ? APIC_DEST_LOGICAL : APIC_DEST_PHYSICAL;
}

struct kvm_x86_ops {
	const char *name;

	int (*hardware_enable)(void);
	void (*hardware_disable)(void);
	void (*hardware_unsetup)(void);
	bool (*cpu_has_accelerated_tpr)(void);
	bool (*has_emulated_msr)(struct kvm *kvm, u32 index);
	void (*vcpu_after_set_cpuid)(struct kvm_vcpu *vcpu);

	unsigned int vm_size;
	int (*vm_init)(struct kvm *kvm);
	void (*vm_destroy)(struct kvm *kvm);

	/* Create, but do not attach this VCPU */
	int (*vcpu_create)(struct kvm_vcpu *vcpu);
	void (*vcpu_free)(struct kvm_vcpu *vcpu);
	void (*vcpu_reset)(struct kvm_vcpu *vcpu, bool init_event);

	void (*prepare_guest_switch)(struct kvm_vcpu *vcpu);
	void (*vcpu_load)(struct kvm_vcpu *vcpu, int cpu);
	void (*vcpu_put)(struct kvm_vcpu *vcpu);

	void (*update_exception_bitmap)(struct kvm_vcpu *vcpu);
	int (*get_msr)(struct kvm_vcpu *vcpu, struct msr_data *msr);
	int (*set_msr)(struct kvm_vcpu *vcpu, struct msr_data *msr);
	u64 (*get_segment_base)(struct kvm_vcpu *vcpu, int seg);
	void (*get_segment)(struct kvm_vcpu *vcpu,
			    struct kvm_segment *var, int seg);
	int (*get_cpl)(struct kvm_vcpu *vcpu);
	void (*set_segment)(struct kvm_vcpu *vcpu,
			    struct kvm_segment *var, int seg);
	void (*get_cs_db_l_bits)(struct kvm_vcpu *vcpu, int *db, int *l);
	void (*set_cr0)(struct kvm_vcpu *vcpu, unsigned long cr0);
	bool (*is_valid_cr4)(struct kvm_vcpu *vcpu, unsigned long cr0);
	void (*set_cr4)(struct kvm_vcpu *vcpu, unsigned long cr4);
	int (*set_efer)(struct kvm_vcpu *vcpu, u64 efer);
	void (*get_idt)(struct kvm_vcpu *vcpu, struct desc_ptr *dt);
	void (*set_idt)(struct kvm_vcpu *vcpu, struct desc_ptr *dt);
	void (*get_gdt)(struct kvm_vcpu *vcpu, struct desc_ptr *dt);
	void (*set_gdt)(struct kvm_vcpu *vcpu, struct desc_ptr *dt);
	void (*sync_dirty_debug_regs)(struct kvm_vcpu *vcpu);
	void (*set_dr7)(struct kvm_vcpu *vcpu, unsigned long value);
	void (*cache_reg)(struct kvm_vcpu *vcpu, enum kvm_reg reg);
	unsigned long (*get_rflags)(struct kvm_vcpu *vcpu);
	void (*set_rflags)(struct kvm_vcpu *vcpu, unsigned long rflags);

	void (*tlb_flush_all)(struct kvm_vcpu *vcpu);
	void (*tlb_flush_current)(struct kvm_vcpu *vcpu);
	int  (*tlb_remote_flush)(struct kvm *kvm);
	int  (*tlb_remote_flush_with_range)(struct kvm *kvm,
			struct kvm_tlb_range *range);

	/*
	 * Flush any TLB entries associated with the given GVA.
	 * Does not need to flush GPA->HPA mappings.
	 * Can potentially get non-canonical addresses through INVLPGs, which
	 * the implementation may choose to ignore if appropriate.
	 */
	void (*tlb_flush_gva)(struct kvm_vcpu *vcpu, gva_t addr);

	/*
	 * Flush any TLB entries created by the guest.  Like tlb_flush_gva(),
	 * does not need to flush GPA->HPA mappings.
	 */
	void (*tlb_flush_guest)(struct kvm_vcpu *vcpu);

	enum exit_fastpath_completion (*run)(struct kvm_vcpu *vcpu);
	int (*handle_exit)(struct kvm_vcpu *vcpu,
		enum exit_fastpath_completion exit_fastpath);
	int (*skip_emulated_instruction)(struct kvm_vcpu *vcpu);
	void (*update_emulated_instruction)(struct kvm_vcpu *vcpu);
	void (*set_interrupt_shadow)(struct kvm_vcpu *vcpu, int mask);
	u32 (*get_interrupt_shadow)(struct kvm_vcpu *vcpu);
	void (*patch_hypercall)(struct kvm_vcpu *vcpu,
				unsigned char *hypercall_addr);
	void (*set_irq)(struct kvm_vcpu *vcpu);
	void (*set_nmi)(struct kvm_vcpu *vcpu);
	void (*queue_exception)(struct kvm_vcpu *vcpu);
	void (*cancel_injection)(struct kvm_vcpu *vcpu);
	int (*interrupt_allowed)(struct kvm_vcpu *vcpu, bool for_injection);
	int (*nmi_allowed)(struct kvm_vcpu *vcpu, bool for_injection);
	bool (*get_nmi_mask)(struct kvm_vcpu *vcpu);
	void (*set_nmi_mask)(struct kvm_vcpu *vcpu, bool masked);
	void (*enable_nmi_window)(struct kvm_vcpu *vcpu);
	void (*enable_irq_window)(struct kvm_vcpu *vcpu);
	void (*update_cr8_intercept)(struct kvm_vcpu *vcpu, int tpr, int irr);
	bool (*check_apicv_inhibit_reasons)(ulong bit);
	void (*refresh_apicv_exec_ctrl)(struct kvm_vcpu *vcpu);
	void (*hwapic_irr_update)(struct kvm_vcpu *vcpu, int max_irr);
	void (*hwapic_isr_update)(struct kvm_vcpu *vcpu, int isr);
	bool (*guest_apic_has_interrupt)(struct kvm_vcpu *vcpu);
	void (*load_eoi_exitmap)(struct kvm_vcpu *vcpu, u64 *eoi_exit_bitmap);
	void (*set_virtual_apic_mode)(struct kvm_vcpu *vcpu);
	void (*set_apic_access_page_addr)(struct kvm_vcpu *vcpu);
	int (*deliver_posted_interrupt)(struct kvm_vcpu *vcpu, int vector);
	int (*sync_pir_to_irr)(struct kvm_vcpu *vcpu);
	int (*set_tss_addr)(struct kvm *kvm, unsigned int addr);
	int (*set_identity_map_addr)(struct kvm *kvm, u64 ident_addr);
	u64 (*get_mt_mask)(struct kvm_vcpu *vcpu, gfn_t gfn, bool is_mmio);

	void (*load_mmu_pgd)(struct kvm_vcpu *vcpu, hpa_t root_hpa,
			     int root_level);

	bool (*has_wbinvd_exit)(void);

	u64 (*get_l2_tsc_offset)(struct kvm_vcpu *vcpu);
	u64 (*get_l2_tsc_multiplier)(struct kvm_vcpu *vcpu);
	void (*write_tsc_offset)(struct kvm_vcpu *vcpu, u64 offset);
	void (*write_tsc_multiplier)(struct kvm_vcpu *vcpu, u64 multiplier);

	/*
	 * Retrieve somewhat arbitrary exit information.  Intended to
	 * be used only from within tracepoints or error paths.
	 */
	void (*get_exit_info)(struct kvm_vcpu *vcpu, u32 *reason,
			      u64 *info1, u64 *info2,
			      u32 *exit_int_info, u32 *exit_int_info_err_code);

	int (*check_intercept)(struct kvm_vcpu *vcpu,
			       struct x86_instruction_info *info,
			       enum x86_intercept_stage stage,
			       struct x86_exception *exception);
	void (*handle_exit_irqoff)(struct kvm_vcpu *vcpu);

	void (*request_immediate_exit)(struct kvm_vcpu *vcpu);

	void (*sched_in)(struct kvm_vcpu *kvm, int cpu);

	/*
	 * Size of the CPU's dirty log buffer, i.e. VMX's PML buffer.  A zero
	 * value indicates CPU dirty logging is unsupported or disabled.
	 */
	int cpu_dirty_log_size;
	void (*update_cpu_dirty_logging)(struct kvm_vcpu *vcpu);

	/* pmu operations of sub-arch */
	const struct kvm_pmu_ops *pmu_ops;
	const struct kvm_x86_nested_ops *nested_ops;

	/*
	 * Architecture specific hooks for vCPU blocking due to
	 * HLT instruction.
	 * Returns for .pre_block():
	 *    - 0 means continue to block the vCPU.
	 *    - 1 means we cannot block the vCPU since some event
	 *        happens during this period, such as, 'ON' bit in
	 *        posted-interrupts descriptor is set.
	 */
	int (*pre_block)(struct kvm_vcpu *vcpu);
	void (*post_block)(struct kvm_vcpu *vcpu);

	void (*vcpu_blocking)(struct kvm_vcpu *vcpu);
	void (*vcpu_unblocking)(struct kvm_vcpu *vcpu);

	int (*update_pi_irte)(struct kvm *kvm, unsigned int host_irq,
			      uint32_t guest_irq, bool set);
	void (*start_assignment)(struct kvm *kvm);
	void (*apicv_post_state_restore)(struct kvm_vcpu *vcpu);
	bool (*dy_apicv_has_pending_interrupt)(struct kvm_vcpu *vcpu);

	int (*set_hv_timer)(struct kvm_vcpu *vcpu, u64 guest_deadline_tsc,
			    bool *expired);
	void (*cancel_hv_timer)(struct kvm_vcpu *vcpu);

	void (*setup_mce)(struct kvm_vcpu *vcpu);

	int (*smi_allowed)(struct kvm_vcpu *vcpu, bool for_injection);
	int (*enter_smm)(struct kvm_vcpu *vcpu, char *smstate);
	int (*leave_smm)(struct kvm_vcpu *vcpu, const char *smstate);
	void (*enable_smi_window)(struct kvm_vcpu *vcpu);

	int (*mem_enc_op)(struct kvm *kvm, void __user *argp);
	int (*mem_enc_reg_region)(struct kvm *kvm, struct kvm_enc_region *argp);
	int (*mem_enc_unreg_region)(struct kvm *kvm, struct kvm_enc_region *argp);
	int (*vm_copy_enc_context_from)(struct kvm *kvm, unsigned int source_fd);
	int (*vm_move_enc_context_from)(struct kvm *kvm, unsigned int source_fd);

	int (*get_msr_feature)(struct kvm_msr_entry *entry);

	bool (*can_emulate_instruction)(struct kvm_vcpu *vcpu, void *insn, int insn_len);

	bool (*apic_init_signal_blocked)(struct kvm_vcpu *vcpu);
	int (*enable_direct_tlbflush)(struct kvm_vcpu *vcpu);

	void (*migrate_timers)(struct kvm_vcpu *vcpu);
	void (*msr_filter_changed)(struct kvm_vcpu *vcpu);
	int (*complete_emulated_msr)(struct kvm_vcpu *vcpu, int err);

	void (*vcpu_deliver_sipi_vector)(struct kvm_vcpu *vcpu, u8 vector);
};

struct kvm_x86_nested_ops {
	int (*check_events)(struct kvm_vcpu *vcpu);
	bool (*hv_timer_pending)(struct kvm_vcpu *vcpu);
	void (*triple_fault)(struct kvm_vcpu *vcpu);
	int (*get_state)(struct kvm_vcpu *vcpu,
			 struct kvm_nested_state __user *user_kvm_nested_state,
			 unsigned user_data_size);
	int (*set_state)(struct kvm_vcpu *vcpu,
			 struct kvm_nested_state __user *user_kvm_nested_state,
			 struct kvm_nested_state *kvm_state);
	bool (*get_nested_state_pages)(struct kvm_vcpu *vcpu);
	int (*write_log_dirty)(struct kvm_vcpu *vcpu, gpa_t l2_gpa);

	int (*enable_evmcs)(struct kvm_vcpu *vcpu,
			    uint16_t *vmcs_version);
	uint16_t (*get_evmcs_version)(struct kvm_vcpu *vcpu);
};

struct kvm_x86_init_ops {
	int (*cpu_has_kvm_support)(void);
	int (*disabled_by_bios)(void);
	int (*check_processor_compatibility)(void);
	int (*hardware_setup)(void);

	struct kvm_x86_ops *runtime_ops;
};

struct kvm_arch_async_pf {
	u32 token;
	gfn_t gfn;
	unsigned long cr3;
	bool direct_map;
};

extern u32 __read_mostly kvm_nr_uret_msrs;
extern u64 __read_mostly host_efer;
extern bool __read_mostly allow_smaller_maxphyaddr;
extern bool __read_mostly enable_apicv;
extern struct kvm_x86_ops kvm_x86_ops;

#define KVM_X86_OP(func) \
	DECLARE_STATIC_CALL(kvm_x86_##func, *(((struct kvm_x86_ops *)0)->func));
#define KVM_X86_OP_NULL KVM_X86_OP
#include <asm/kvm-x86-ops.h>

static inline void kvm_ops_static_call_update(void)
{
#define KVM_X86_OP(func) \
	static_call_update(kvm_x86_##func, kvm_x86_ops.func);
#define KVM_X86_OP_NULL KVM_X86_OP
#include <asm/kvm-x86-ops.h>
}

#define __KVM_HAVE_ARCH_VM_ALLOC
static inline struct kvm *kvm_arch_alloc_vm(void)
{
	return __vmalloc(kvm_x86_ops.vm_size, GFP_KERNEL_ACCOUNT | __GFP_ZERO);
}

#define __KVM_HAVE_ARCH_VM_FREE
void kvm_arch_free_vm(struct kvm *kvm);

#define __KVM_HAVE_ARCH_FLUSH_REMOTE_TLB
static inline int kvm_arch_flush_remote_tlb(struct kvm *kvm)
{
	if (kvm_x86_ops.tlb_remote_flush &&
	    !static_call(kvm_x86_tlb_remote_flush)(kvm))
		return 0;
	else
		return -ENOTSUPP;
}

int kvm_mmu_module_init(void);
void kvm_mmu_module_exit(void);

void kvm_mmu_destroy(struct kvm_vcpu *vcpu);
int kvm_mmu_create(struct kvm_vcpu *vcpu);
void kvm_mmu_init_vm(struct kvm *kvm);
void kvm_mmu_uninit_vm(struct kvm *kvm);

void kvm_mmu_after_set_cpuid(struct kvm_vcpu *vcpu);
void kvm_mmu_reset_context(struct kvm_vcpu *vcpu);
void kvm_mmu_slot_remove_write_access(struct kvm *kvm,
				      const struct kvm_memory_slot *memslot,
				      int start_level);
void kvm_mmu_zap_collapsible_sptes(struct kvm *kvm,
				   const struct kvm_memory_slot *memslot);
void kvm_mmu_slot_leaf_clear_dirty(struct kvm *kvm,
				   const struct kvm_memory_slot *memslot);
void kvm_mmu_zap_all(struct kvm *kvm);
void kvm_mmu_invalidate_mmio_sptes(struct kvm *kvm, u64 gen);
unsigned long kvm_mmu_calculate_default_mmu_pages(struct kvm *kvm);
void kvm_mmu_change_mmu_pages(struct kvm *kvm, unsigned long kvm_nr_mmu_pages);

int load_pdptrs(struct kvm_vcpu *vcpu, struct kvm_mmu *mmu, unsigned long cr3);

int emulator_write_phys(struct kvm_vcpu *vcpu, gpa_t gpa,
			  const void *val, int bytes);

struct kvm_irq_mask_notifier {
	void (*func)(struct kvm_irq_mask_notifier *kimn, bool masked);
	int irq;
	struct hlist_node link;
};

void kvm_register_irq_mask_notifier(struct kvm *kvm, int irq,
				    struct kvm_irq_mask_notifier *kimn);
void kvm_unregister_irq_mask_notifier(struct kvm *kvm, int irq,
				      struct kvm_irq_mask_notifier *kimn);
void kvm_fire_mask_notifiers(struct kvm *kvm, unsigned irqchip, unsigned pin,
			     bool mask);

extern bool tdp_enabled;

u64 vcpu_tsc_khz(struct kvm_vcpu *vcpu);

/* control of guest tsc rate supported? */
extern bool kvm_has_tsc_control;
/* maximum supported tsc_khz for guests */
extern u32  kvm_max_guest_tsc_khz;
/* number of bits of the fractional part of the TSC scaling ratio */
extern u8   kvm_tsc_scaling_ratio_frac_bits;
/* maximum allowed value of TSC scaling ratio */
extern u64  kvm_max_tsc_scaling_ratio;
/* 1ull << kvm_tsc_scaling_ratio_frac_bits */
extern u64  kvm_default_tsc_scaling_ratio;
/* bus lock detection supported? */
extern bool kvm_has_bus_lock_exit;

extern u64 kvm_mce_cap_supported;

/*
 * EMULTYPE_NO_DECODE - Set when re-emulating an instruction (after completing
 *			userspace I/O) to indicate that the emulation context
 *			should be reused as is, i.e. skip initialization of
 *			emulation context, instruction fetch and decode.
 *
 * EMULTYPE_TRAP_UD - Set when emulating an intercepted #UD from hardware.
 *		      Indicates that only select instructions (tagged with
 *		      EmulateOnUD) should be emulated (to minimize the emulator
 *		      attack surface).  See also EMULTYPE_TRAP_UD_FORCED.
 *
 * EMULTYPE_SKIP - Set when emulating solely to skip an instruction, i.e. to
 *		   decode the instruction length.  For use *only* by
 *		   kvm_x86_ops.skip_emulated_instruction() implementations.
 *
 * EMULTYPE_ALLOW_RETRY_PF - Set when the emulator should resume the guest to
 *			     retry native execution under certain conditions,
 *			     Can only be set in conjunction with EMULTYPE_PF.
 *
 * EMULTYPE_TRAP_UD_FORCED - Set when emulating an intercepted #UD that was
 *			     triggered by KVM's magic "force emulation" prefix,
 *			     which is opt in via module param (off by default).
 *			     Bypasses EmulateOnUD restriction despite emulating
 *			     due to an intercepted #UD (see EMULTYPE_TRAP_UD).
 *			     Used to test the full emulator from userspace.
 *
 * EMULTYPE_VMWARE_GP - Set when emulating an intercepted #GP for VMware
 *			backdoor emulation, which is opt in via module param.
 *			VMware backdoor emulation handles select instructions
 *			and reinjects the #GP for all other cases.
 *
 * EMULTYPE_PF - Set when emulating MMIO by way of an intercepted #PF, in which
 *		 case the CR2/GPA value pass on the stack is valid.
 */
#define EMULTYPE_NO_DECODE	    (1 << 0)
#define EMULTYPE_TRAP_UD	    (1 << 1)
#define EMULTYPE_SKIP		    (1 << 2)
#define EMULTYPE_ALLOW_RETRY_PF	    (1 << 3)
#define EMULTYPE_TRAP_UD_FORCED	    (1 << 4)
#define EMULTYPE_VMWARE_GP	    (1 << 5)
#define EMULTYPE_PF		    (1 << 6)

int kvm_emulate_instruction(struct kvm_vcpu *vcpu, int emulation_type);
int kvm_emulate_instruction_from_buffer(struct kvm_vcpu *vcpu,
					void *insn, int insn_len);
void __kvm_prepare_emulation_failure_exit(struct kvm_vcpu *vcpu,
					  u64 *data, u8 ndata);
void kvm_prepare_emulation_failure_exit(struct kvm_vcpu *vcpu);

void kvm_enable_efer_bits(u64);
bool kvm_valid_efer(struct kvm_vcpu *vcpu, u64 efer);
int __kvm_get_msr(struct kvm_vcpu *vcpu, u32 index, u64 *data, bool host_initiated);
int kvm_get_msr(struct kvm_vcpu *vcpu, u32 index, u64 *data);
int kvm_set_msr(struct kvm_vcpu *vcpu, u32 index, u64 data);
int kvm_emulate_rdmsr(struct kvm_vcpu *vcpu);
int kvm_emulate_wrmsr(struct kvm_vcpu *vcpu);
int kvm_emulate_as_nop(struct kvm_vcpu *vcpu);
int kvm_emulate_invd(struct kvm_vcpu *vcpu);
int kvm_emulate_mwait(struct kvm_vcpu *vcpu);
int kvm_handle_invalid_op(struct kvm_vcpu *vcpu);
int kvm_emulate_monitor(struct kvm_vcpu *vcpu);

int kvm_fast_pio(struct kvm_vcpu *vcpu, int size, unsigned short port, int in);
int kvm_emulate_cpuid(struct kvm_vcpu *vcpu);
int kvm_emulate_halt(struct kvm_vcpu *vcpu);
int kvm_vcpu_halt(struct kvm_vcpu *vcpu);
int kvm_emulate_ap_reset_hold(struct kvm_vcpu *vcpu);
int kvm_emulate_wbinvd(struct kvm_vcpu *vcpu);

void kvm_get_segment(struct kvm_vcpu *vcpu, struct kvm_segment *var, int seg);
int kvm_load_segment_descriptor(struct kvm_vcpu *vcpu, u16 selector, int seg);
void kvm_vcpu_deliver_sipi_vector(struct kvm_vcpu *vcpu, u8 vector);

int kvm_task_switch(struct kvm_vcpu *vcpu, u16 tss_selector, int idt_index,
		    int reason, bool has_error_code, u32 error_code);

void kvm_post_set_cr0(struct kvm_vcpu *vcpu, unsigned long old_cr0, unsigned long cr0);
void kvm_post_set_cr4(struct kvm_vcpu *vcpu, unsigned long old_cr4, unsigned long cr4);
int kvm_set_cr0(struct kvm_vcpu *vcpu, unsigned long cr0);
int kvm_set_cr3(struct kvm_vcpu *vcpu, unsigned long cr3);
int kvm_set_cr4(struct kvm_vcpu *vcpu, unsigned long cr4);
int kvm_set_cr8(struct kvm_vcpu *vcpu, unsigned long cr8);
int kvm_set_dr(struct kvm_vcpu *vcpu, int dr, unsigned long val);
void kvm_get_dr(struct kvm_vcpu *vcpu, int dr, unsigned long *val);
unsigned long kvm_get_cr8(struct kvm_vcpu *vcpu);
void kvm_lmsw(struct kvm_vcpu *vcpu, unsigned long msw);
void kvm_get_cs_db_l_bits(struct kvm_vcpu *vcpu, int *db, int *l);
int kvm_emulate_xsetbv(struct kvm_vcpu *vcpu);

int kvm_get_msr_common(struct kvm_vcpu *vcpu, struct msr_data *msr);
int kvm_set_msr_common(struct kvm_vcpu *vcpu, struct msr_data *msr);

unsigned long kvm_get_rflags(struct kvm_vcpu *vcpu);
void kvm_set_rflags(struct kvm_vcpu *vcpu, unsigned long rflags);
int kvm_emulate_rdpmc(struct kvm_vcpu *vcpu);

void kvm_queue_exception(struct kvm_vcpu *vcpu, unsigned nr);
void kvm_queue_exception_e(struct kvm_vcpu *vcpu, unsigned nr, u32 error_code);
void kvm_queue_exception_p(struct kvm_vcpu *vcpu, unsigned nr, unsigned long payload);
void kvm_requeue_exception(struct kvm_vcpu *vcpu, unsigned nr);
void kvm_requeue_exception_e(struct kvm_vcpu *vcpu, unsigned nr, u32 error_code);
void kvm_inject_page_fault(struct kvm_vcpu *vcpu, struct x86_exception *fault);
bool kvm_inject_emulated_page_fault(struct kvm_vcpu *vcpu,
				    struct x86_exception *fault);
bool kvm_require_cpl(struct kvm_vcpu *vcpu, int required_cpl);
bool kvm_require_dr(struct kvm_vcpu *vcpu, int dr);

static inline int __kvm_irq_line_state(unsigned long *irq_state,
				       int irq_source_id, int level)
{
	/* Logical OR for level trig interrupt */
	if (level)
		__set_bit(irq_source_id, irq_state);
	else
		__clear_bit(irq_source_id, irq_state);

	return !!(*irq_state);
}

#define KVM_MMU_ROOT_CURRENT		BIT(0)
#define KVM_MMU_ROOT_PREVIOUS(i)	BIT(1+i)
#define KVM_MMU_ROOTS_ALL		(~0UL)

int kvm_pic_set_irq(struct kvm_pic *pic, int irq, int irq_source_id, int level);
void kvm_pic_clear_all(struct kvm_pic *pic, int irq_source_id);

void kvm_inject_nmi(struct kvm_vcpu *vcpu);

void kvm_update_dr7(struct kvm_vcpu *vcpu);

int kvm_mmu_unprotect_page(struct kvm *kvm, gfn_t gfn);
void __kvm_mmu_free_some_pages(struct kvm_vcpu *vcpu);
void kvm_mmu_free_roots(struct kvm_vcpu *vcpu, struct kvm_mmu *mmu,
			ulong roots_to_free);
void kvm_mmu_free_guest_mode_roots(struct kvm_vcpu *vcpu, struct kvm_mmu *mmu);
gpa_t translate_nested_gpa(struct kvm_vcpu *vcpu, gpa_t gpa, u32 access,
			   struct x86_exception *exception);
gpa_t kvm_mmu_gva_to_gpa_read(struct kvm_vcpu *vcpu, gva_t gva,
			      struct x86_exception *exception);
gpa_t kvm_mmu_gva_to_gpa_fetch(struct kvm_vcpu *vcpu, gva_t gva,
			       struct x86_exception *exception);
gpa_t kvm_mmu_gva_to_gpa_write(struct kvm_vcpu *vcpu, gva_t gva,
			       struct x86_exception *exception);
gpa_t kvm_mmu_gva_to_gpa_system(struct kvm_vcpu *vcpu, gva_t gva,
				struct x86_exception *exception);

bool kvm_apicv_activated(struct kvm *kvm);
void kvm_vcpu_update_apicv(struct kvm_vcpu *vcpu);
void kvm_request_apicv_update(struct kvm *kvm, bool activate,
			      unsigned long bit);

void __kvm_request_apicv_update(struct kvm *kvm, bool activate,
				unsigned long bit);

int kvm_emulate_hypercall(struct kvm_vcpu *vcpu);

int kvm_mmu_page_fault(struct kvm_vcpu *vcpu, gpa_t cr2_or_gpa, u64 error_code,
		       void *insn, int insn_len);
void kvm_mmu_invlpg(struct kvm_vcpu *vcpu, gva_t gva);
void kvm_mmu_invalidate_gva(struct kvm_vcpu *vcpu, struct kvm_mmu *mmu,
			    gva_t gva, hpa_t root_hpa);
void kvm_mmu_invpcid_gva(struct kvm_vcpu *vcpu, gva_t gva, unsigned long pcid);
void kvm_mmu_new_pgd(struct kvm_vcpu *vcpu, gpa_t new_pgd);

void kvm_configure_mmu(bool enable_tdp, int tdp_forced_root_level,
		       int tdp_max_root_level, int tdp_huge_page_level);

static inline u16 kvm_read_ldt(void)
{
	u16 ldt;
	asm("sldt %0" : "=g"(ldt));
	return ldt;
}

static inline void kvm_load_ldt(u16 sel)
{
	asm("lldt %0" : : "rm"(sel));
}

#ifdef CONFIG_X86_64
static inline unsigned long read_msr(unsigned long msr)
{
	u64 value;

	rdmsrl(msr, value);
	return value;
}
#endif

static inline void kvm_inject_gp(struct kvm_vcpu *vcpu, u32 error_code)
{
	kvm_queue_exception_e(vcpu, GP_VECTOR, error_code);
}

#define TSS_IOPB_BASE_OFFSET 0x66
#define TSS_BASE_SIZE 0x68
#define TSS_IOPB_SIZE (65536 / 8)
#define TSS_REDIRECTION_SIZE (256 / 8)
#define RMODE_TSS_SIZE							\
	(TSS_BASE_SIZE + TSS_REDIRECTION_SIZE + TSS_IOPB_SIZE + 1)

enum {
	TASK_SWITCH_CALL = 0,
	TASK_SWITCH_IRET = 1,
	TASK_SWITCH_JMP = 2,
	TASK_SWITCH_GATE = 3,
};

#define HF_GIF_MASK		(1 << 0)
#define HF_NMI_MASK		(1 << 3)
#define HF_IRET_MASK		(1 << 4)
#define HF_GUEST_MASK		(1 << 5) /* VCPU is in guest-mode */
#define HF_SMM_MASK		(1 << 6)
#define HF_SMM_INSIDE_NMI_MASK	(1 << 7)

#define __KVM_VCPU_MULTIPLE_ADDRESS_SPACE
#define KVM_ADDRESS_SPACE_NUM 2

#define kvm_arch_vcpu_memslots_id(vcpu) ((vcpu)->arch.hflags & HF_SMM_MASK ? 1 : 0)
#define kvm_memslots_for_spte_role(kvm, role) __kvm_memslots(kvm, (role).smm)

#define KVM_ARCH_WANT_MMU_NOTIFIER

int kvm_cpu_has_injectable_intr(struct kvm_vcpu *v);
int kvm_cpu_has_interrupt(struct kvm_vcpu *vcpu);
int kvm_cpu_has_extint(struct kvm_vcpu *v);
int kvm_arch_interrupt_allowed(struct kvm_vcpu *vcpu);
int kvm_cpu_get_interrupt(struct kvm_vcpu *v);
void kvm_vcpu_reset(struct kvm_vcpu *vcpu, bool init_event);
void kvm_vcpu_reload_apic_access_page(struct kvm_vcpu *vcpu);

int kvm_pv_send_ipi(struct kvm *kvm, unsigned long ipi_bitmap_low,
		    unsigned long ipi_bitmap_high, u32 min,
		    unsigned long icr, int op_64_bit);

int kvm_add_user_return_msr(u32 msr);
int kvm_find_user_return_msr(u32 msr);
int kvm_set_user_return_msr(unsigned index, u64 val, u64 mask);

static inline bool kvm_is_supported_user_return_msr(u32 msr)
{
	return kvm_find_user_return_msr(msr) >= 0;
}

u64 kvm_scale_tsc(struct kvm_vcpu *vcpu, u64 tsc, u64 ratio);
u64 kvm_read_l1_tsc(struct kvm_vcpu *vcpu, u64 host_tsc);
u64 kvm_calc_nested_tsc_offset(u64 l1_offset, u64 l2_offset, u64 l2_multiplier);
u64 kvm_calc_nested_tsc_multiplier(u64 l1_multiplier, u64 l2_multiplier);

unsigned long kvm_get_linear_rip(struct kvm_vcpu *vcpu);
bool kvm_is_linear_rip(struct kvm_vcpu *vcpu, unsigned long linear_rip);

void kvm_make_scan_ioapic_request(struct kvm *kvm);
void kvm_make_scan_ioapic_request_mask(struct kvm *kvm,
				       unsigned long *vcpu_bitmap);

bool kvm_arch_async_page_not_present(struct kvm_vcpu *vcpu,
				     struct kvm_async_pf *work);
void kvm_arch_async_page_present(struct kvm_vcpu *vcpu,
				 struct kvm_async_pf *work);
void kvm_arch_async_page_ready(struct kvm_vcpu *vcpu,
			       struct kvm_async_pf *work);
void kvm_arch_async_page_present_queued(struct kvm_vcpu *vcpu);
bool kvm_arch_can_dequeue_async_page_present(struct kvm_vcpu *vcpu);
extern bool kvm_find_async_pf_gfn(struct kvm_vcpu *vcpu, gfn_t gfn);

int kvm_skip_emulated_instruction(struct kvm_vcpu *vcpu);
int kvm_complete_insn_gp(struct kvm_vcpu *vcpu, int err);
void __kvm_request_immediate_exit(struct kvm_vcpu *vcpu);

int kvm_is_in_guest(void);

void __user *__x86_set_memory_region(struct kvm *kvm, int id, gpa_t gpa,
				     u32 size);
bool kvm_vcpu_is_reset_bsp(struct kvm_vcpu *vcpu);
bool kvm_vcpu_is_bsp(struct kvm_vcpu *vcpu);

bool kvm_intr_is_single_vcpu(struct kvm *kvm, struct kvm_lapic_irq *irq,
			     struct kvm_vcpu **dest_vcpu);

void kvm_set_msi_irq(struct kvm *kvm, struct kvm_kernel_irq_routing_entry *e,
		     struct kvm_lapic_irq *irq);

static inline bool kvm_irq_is_postable(struct kvm_lapic_irq *irq)
{
	/* We can only post Fixed and LowPrio IRQs */
	return (irq->delivery_mode == APIC_DM_FIXED ||
		irq->delivery_mode == APIC_DM_LOWEST);
}

static inline void kvm_arch_vcpu_blocking(struct kvm_vcpu *vcpu)
{
	static_call_cond(kvm_x86_vcpu_blocking)(vcpu);
}

static inline void kvm_arch_vcpu_unblocking(struct kvm_vcpu *vcpu)
{
	static_call_cond(kvm_x86_vcpu_unblocking)(vcpu);
}

static inline void kvm_arch_vcpu_block_finish(struct kvm_vcpu *vcpu) {}

static inline int kvm_cpu_get_apicid(int mps_cpu)
{
#ifdef CONFIG_X86_LOCAL_APIC
	return default_cpu_present_to_apicid(mps_cpu);
#else
	WARN_ON_ONCE(1);
	return BAD_APICID;
#endif
}

#define put_smstate(type, buf, offset, val)                      \
	*(type *)((buf) + (offset) - 0x7e00) = val

#define GET_SMSTATE(type, buf, offset)		\
	(*(type *)((buf) + (offset) - 0x7e00))

int kvm_cpu_dirty_log_size(void);

int memslot_rmap_alloc(struct kvm_memory_slot *slot, unsigned long npages);

#define KVM_CLOCK_VALID_FLAGS						\
	(KVM_CLOCK_TSC_STABLE | KVM_CLOCK_REALTIME | KVM_CLOCK_HOST_TSC)

#endif /* _ASM_X86_KVM_HOST_H */<|MERGE_RESOLUTION|>--- conflicted
+++ resolved
@@ -1036,10 +1036,7 @@
 #define APICV_INHIBIT_REASON_PIT_REINJ  4
 #define APICV_INHIBIT_REASON_X2APIC	5
 #define APICV_INHIBIT_REASON_BLOCKIRQ	6
-<<<<<<< HEAD
-=======
 #define APICV_INHIBIT_REASON_ABSENT	7
->>>>>>> 8590222e
 
 struct kvm_arch {
 	unsigned long n_used_mmu_pages;

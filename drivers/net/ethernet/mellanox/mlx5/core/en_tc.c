/*
 * Copyright (c) 2016, Mellanox Technologies. All rights reserved.
 *
 * This software is available to you under a choice of one of two
 * licenses.  You may choose to be licensed under the terms of the GNU
 * General Public License (GPL) Version 2, available from the file
 * COPYING in the main directory of this source tree, or the
 * OpenIB.org BSD license below:
 *
 *     Redistribution and use in source and binary forms, with or
 *     without modification, are permitted provided that the following
 *     conditions are met:
 *
 *      - Redistributions of source code must retain the above
 *        copyright notice, this list of conditions and the following
 *        disclaimer.
 *
 *      - Redistributions in binary form must reproduce the above
 *        copyright notice, this list of conditions and the following
 *        disclaimer in the documentation and/or other materials
 *        provided with the distribution.
 *
 * THE SOFTWARE IS PROVIDED "AS IS", WITHOUT WARRANTY OF ANY KIND,
 * EXPRESS OR IMPLIED, INCLUDING BUT NOT LIMITED TO THE WARRANTIES OF
 * MERCHANTABILITY, FITNESS FOR A PARTICULAR PURPOSE AND
 * NONINFRINGEMENT. IN NO EVENT SHALL THE AUTHORS OR COPYRIGHT HOLDERS
 * BE LIABLE FOR ANY CLAIM, DAMAGES OR OTHER LIABILITY, WHETHER IN AN
 * ACTION OF CONTRACT, TORT OR OTHERWISE, ARISING FROM, OUT OF OR IN
 * CONNECTION WITH THE SOFTWARE OR THE USE OR OTHER DEALINGS IN THE
 * SOFTWARE.
 */

#include <net/flow_dissector.h>
#include <net/sch_generic.h>
#include <net/pkt_cls.h>
#include <net/tc_act/tc_gact.h>
#include <net/tc_act/tc_skbedit.h>
#include <linux/mlx5/fs.h>
#include <linux/mlx5/device.h>
#include <linux/rhashtable.h>
#include <net/switchdev.h>
#include <net/tc_act/tc_mirred.h>
#include <net/tc_act/tc_vlan.h>
#include <net/tc_act/tc_tunnel_key.h>
#include <net/vxlan.h>
#include "en.h"
#include "en_tc.h"
#include "eswitch.h"
#include "vxlan.h"

struct mlx5e_tc_flow {
	struct rhash_head	node;
	u64			cookie;
	struct mlx5_flow_handle *rule;
	struct list_head	encap; /* flows sharing the same encap */
	struct mlx5_esw_flow_attr *attr;
};

enum {
	MLX5_HEADER_TYPE_VXLAN = 0x0,
	MLX5_HEADER_TYPE_NVGRE = 0x1,
};

#define MLX5E_TC_TABLE_NUM_ENTRIES 1024
#define MLX5E_TC_TABLE_NUM_GROUPS 4

static struct mlx5_flow_handle *
mlx5e_tc_add_nic_flow(struct mlx5e_priv *priv,
		      struct mlx5_flow_spec *spec,
		      u32 action, u32 flow_tag)
{
	struct mlx5_core_dev *dev = priv->mdev;
	struct mlx5_flow_destination dest = { 0 };
	struct mlx5_flow_act flow_act = {
		.action = action,
		.flow_tag = flow_tag,
		.encap_id = 0,
	};
	struct mlx5_fc *counter = NULL;
	struct mlx5_flow_handle *rule;
	bool table_created = false;

	if (action & MLX5_FLOW_CONTEXT_ACTION_FWD_DEST) {
		dest.type = MLX5_FLOW_DESTINATION_TYPE_FLOW_TABLE;
		dest.ft = priv->fs.vlan.ft.t;
	} else if (action & MLX5_FLOW_CONTEXT_ACTION_COUNT) {
		counter = mlx5_fc_create(dev, true);
		if (IS_ERR(counter))
			return ERR_CAST(counter);

		dest.type = MLX5_FLOW_DESTINATION_TYPE_COUNTER;
		dest.counter = counter;
	}

	if (IS_ERR_OR_NULL(priv->fs.tc.t)) {
		priv->fs.tc.t =
			mlx5_create_auto_grouped_flow_table(priv->fs.ns,
							    MLX5E_TC_PRIO,
							    MLX5E_TC_TABLE_NUM_ENTRIES,
							    MLX5E_TC_TABLE_NUM_GROUPS,
							    0, 0);
		if (IS_ERR(priv->fs.tc.t)) {
			netdev_err(priv->netdev,
				   "Failed to create tc offload table\n");
			rule = ERR_CAST(priv->fs.tc.t);
			goto err_create_ft;
		}

		table_created = true;
	}

	spec->match_criteria_enable = MLX5_MATCH_OUTER_HEADERS;
	rule = mlx5_add_flow_rules(priv->fs.tc.t, spec, &flow_act, &dest, 1);

	if (IS_ERR(rule))
		goto err_add_rule;

	return rule;

err_add_rule:
	if (table_created) {
		mlx5_destroy_flow_table(priv->fs.tc.t);
		priv->fs.tc.t = NULL;
	}
err_create_ft:
	mlx5_fc_destroy(dev, counter);

	return rule;
}

static struct mlx5_flow_handle *
mlx5e_tc_add_fdb_flow(struct mlx5e_priv *priv,
		      struct mlx5_flow_spec *spec,
		      struct mlx5_esw_flow_attr *attr)
{
	struct mlx5_eswitch *esw = priv->mdev->priv.eswitch;
	int err;

	err = mlx5_eswitch_add_vlan_action(esw, attr);
	if (err)
		return ERR_PTR(err);

	return mlx5_eswitch_add_offloaded_rule(esw, spec, attr);
}

static void mlx5e_detach_encap(struct mlx5e_priv *priv,
			       struct mlx5e_tc_flow *flow) {
	struct list_head *next = flow->encap.next;

	list_del(&flow->encap);
	if (list_empty(next)) {
		struct mlx5_encap_entry *e;

		e = list_entry(next, struct mlx5_encap_entry, flows);
		if (e->n) {
			mlx5_encap_dealloc(priv->mdev, e->encap_id);
			neigh_release(e->n);
		}
		hlist_del_rcu(&e->encap_hlist);
		kfree(e);
	}
}

/* we get here also when setting rule to the FW failed, etc. It means that the
 * flow rule itself might not exist, but some offloading related to the actions
 * should be cleaned.
 */
static void mlx5e_tc_del_flow(struct mlx5e_priv *priv,
			      struct mlx5e_tc_flow *flow)
{
	struct mlx5_eswitch *esw = priv->mdev->priv.eswitch;
	struct mlx5_fc *counter = NULL;

	if (!IS_ERR(flow->rule)) {
		counter = mlx5_flow_rule_counter(flow->rule);
		mlx5_del_flow_rules(flow->rule);
		mlx5_fc_destroy(priv->mdev, counter);
	}

	if (esw && esw->mode == SRIOV_OFFLOADS) {
		mlx5_eswitch_del_vlan_action(esw, flow->attr);
		if (flow->attr->action & MLX5_FLOW_CONTEXT_ACTION_ENCAP)
			mlx5e_detach_encap(priv, flow);
	}

	if (!mlx5e_tc_num_filters(priv) && (priv->fs.tc.t)) {
		mlx5_destroy_flow_table(priv->fs.tc.t);
		priv->fs.tc.t = NULL;
	}
}

static void parse_vxlan_attr(struct mlx5_flow_spec *spec,
			     struct tc_cls_flower_offload *f)
{
	void *headers_c = MLX5_ADDR_OF(fte_match_param, spec->match_criteria,
				       outer_headers);
	void *headers_v = MLX5_ADDR_OF(fte_match_param, spec->match_value,
				       outer_headers);
	void *misc_c = MLX5_ADDR_OF(fte_match_param, spec->match_criteria,
				    misc_parameters);
	void *misc_v = MLX5_ADDR_OF(fte_match_param, spec->match_value,
				    misc_parameters);

	MLX5_SET_TO_ONES(fte_match_set_lyr_2_4, headers_c, ip_protocol);
	MLX5_SET(fte_match_set_lyr_2_4, headers_v, ip_protocol, IPPROTO_UDP);

	if (dissector_uses_key(f->dissector, FLOW_DISSECTOR_KEY_ENC_KEYID)) {
		struct flow_dissector_key_keyid *key =
			skb_flow_dissector_target(f->dissector,
						  FLOW_DISSECTOR_KEY_ENC_KEYID,
						  f->key);
		struct flow_dissector_key_keyid *mask =
			skb_flow_dissector_target(f->dissector,
						  FLOW_DISSECTOR_KEY_ENC_KEYID,
						  f->mask);
		MLX5_SET(fte_match_set_misc, misc_c, vxlan_vni,
			 be32_to_cpu(mask->keyid));
		MLX5_SET(fte_match_set_misc, misc_v, vxlan_vni,
			 be32_to_cpu(key->keyid));
	}
}

static int parse_tunnel_attr(struct mlx5e_priv *priv,
			     struct mlx5_flow_spec *spec,
			     struct tc_cls_flower_offload *f)
{
	void *headers_c = MLX5_ADDR_OF(fte_match_param, spec->match_criteria,
				       outer_headers);
	void *headers_v = MLX5_ADDR_OF(fte_match_param, spec->match_value,
				       outer_headers);

	struct flow_dissector_key_control *enc_control =
		skb_flow_dissector_target(f->dissector,
					  FLOW_DISSECTOR_KEY_ENC_CONTROL,
					  f->key);

	if (dissector_uses_key(f->dissector, FLOW_DISSECTOR_KEY_ENC_PORTS)) {
		struct flow_dissector_key_ports *key =
			skb_flow_dissector_target(f->dissector,
						  FLOW_DISSECTOR_KEY_ENC_PORTS,
						  f->key);
		struct flow_dissector_key_ports *mask =
			skb_flow_dissector_target(f->dissector,
						  FLOW_DISSECTOR_KEY_ENC_PORTS,
						  f->mask);

		/* Full udp dst port must be given */
		if (memchr_inv(&mask->dst, 0xff, sizeof(mask->dst)))
			goto vxlan_match_offload_err;

		if (mlx5e_vxlan_lookup_port(priv, be16_to_cpu(key->dst)) &&
		    MLX5_CAP_ESW(priv->mdev, vxlan_encap_decap))
			parse_vxlan_attr(spec, f);
		else {
			netdev_warn(priv->netdev,
				    "%d isn't an offloaded vxlan udp dport\n", be16_to_cpu(key->dst));
			return -EOPNOTSUPP;
		}

		MLX5_SET(fte_match_set_lyr_2_4, headers_c,
			 udp_dport, ntohs(mask->dst));
		MLX5_SET(fte_match_set_lyr_2_4, headers_v,
			 udp_dport, ntohs(key->dst));

		MLX5_SET(fte_match_set_lyr_2_4, headers_c,
			 udp_sport, ntohs(mask->src));
		MLX5_SET(fte_match_set_lyr_2_4, headers_v,
			 udp_sport, ntohs(key->src));
	} else { /* udp dst port must be given */
vxlan_match_offload_err:
		netdev_warn(priv->netdev,
			    "IP tunnel decap offload supported only for vxlan, must set UDP dport\n");
		return -EOPNOTSUPP;
	}

	if (enc_control->addr_type == FLOW_DISSECTOR_KEY_IPV4_ADDRS) {
		struct flow_dissector_key_ipv4_addrs *key =
			skb_flow_dissector_target(f->dissector,
						  FLOW_DISSECTOR_KEY_ENC_IPV4_ADDRS,
						  f->key);
		struct flow_dissector_key_ipv4_addrs *mask =
			skb_flow_dissector_target(f->dissector,
						  FLOW_DISSECTOR_KEY_ENC_IPV4_ADDRS,
						  f->mask);
		MLX5_SET(fte_match_set_lyr_2_4, headers_c,
			 src_ipv4_src_ipv6.ipv4_layout.ipv4,
			 ntohl(mask->src));
		MLX5_SET(fte_match_set_lyr_2_4, headers_v,
			 src_ipv4_src_ipv6.ipv4_layout.ipv4,
			 ntohl(key->src));

		MLX5_SET(fte_match_set_lyr_2_4, headers_c,
			 dst_ipv4_dst_ipv6.ipv4_layout.ipv4,
			 ntohl(mask->dst));
		MLX5_SET(fte_match_set_lyr_2_4, headers_v,
			 dst_ipv4_dst_ipv6.ipv4_layout.ipv4,
			 ntohl(key->dst));

		MLX5_SET_TO_ONES(fte_match_set_lyr_2_4, headers_c, ethertype);
		MLX5_SET(fte_match_set_lyr_2_4, headers_v, ethertype, ETH_P_IP);
	}

	/* Enforce DMAC when offloading incoming tunneled flows.
	 * Flow counters require a match on the DMAC.
	 */
	MLX5_SET_TO_ONES(fte_match_set_lyr_2_4, headers_c, dmac_47_16);
	MLX5_SET_TO_ONES(fte_match_set_lyr_2_4, headers_c, dmac_15_0);
	ether_addr_copy(MLX5_ADDR_OF(fte_match_set_lyr_2_4, headers_v,
				     dmac_47_16), priv->netdev->dev_addr);

	/* let software handle IP fragments */
	MLX5_SET(fte_match_set_lyr_2_4, headers_c, frag, 1);
	MLX5_SET(fte_match_set_lyr_2_4, headers_v, frag, 0);

	return 0;
}

static int __parse_cls_flower(struct mlx5e_priv *priv,
			      struct mlx5_flow_spec *spec,
			      struct tc_cls_flower_offload *f,
			      u8 *min_inline)
{
	void *headers_c = MLX5_ADDR_OF(fte_match_param, spec->match_criteria,
				       outer_headers);
	void *headers_v = MLX5_ADDR_OF(fte_match_param, spec->match_value,
				       outer_headers);
	u16 addr_type = 0;
	u8 ip_proto = 0;

	*min_inline = MLX5_INLINE_MODE_L2;

	if (f->dissector->used_keys &
	    ~(BIT(FLOW_DISSECTOR_KEY_CONTROL) |
	      BIT(FLOW_DISSECTOR_KEY_BASIC) |
	      BIT(FLOW_DISSECTOR_KEY_ETH_ADDRS) |
	      BIT(FLOW_DISSECTOR_KEY_VLAN) |
	      BIT(FLOW_DISSECTOR_KEY_IPV4_ADDRS) |
	      BIT(FLOW_DISSECTOR_KEY_IPV6_ADDRS) |
	      BIT(FLOW_DISSECTOR_KEY_PORTS) |
	      BIT(FLOW_DISSECTOR_KEY_ENC_KEYID) |
	      BIT(FLOW_DISSECTOR_KEY_ENC_IPV4_ADDRS) |
	      BIT(FLOW_DISSECTOR_KEY_ENC_IPV6_ADDRS) |
	      BIT(FLOW_DISSECTOR_KEY_ENC_PORTS)	|
	      BIT(FLOW_DISSECTOR_KEY_ENC_CONTROL))) {
		netdev_warn(priv->netdev, "Unsupported key used: 0x%x\n",
			    f->dissector->used_keys);
		return -EOPNOTSUPP;
	}

	if ((dissector_uses_key(f->dissector,
				FLOW_DISSECTOR_KEY_ENC_IPV4_ADDRS) ||
	     dissector_uses_key(f->dissector, FLOW_DISSECTOR_KEY_ENC_KEYID) ||
	     dissector_uses_key(f->dissector, FLOW_DISSECTOR_KEY_ENC_PORTS)) &&
	    dissector_uses_key(f->dissector, FLOW_DISSECTOR_KEY_ENC_CONTROL)) {
		struct flow_dissector_key_control *key =
			skb_flow_dissector_target(f->dissector,
						  FLOW_DISSECTOR_KEY_ENC_CONTROL,
						  f->key);
		switch (key->addr_type) {
		case FLOW_DISSECTOR_KEY_IPV4_ADDRS:
			if (parse_tunnel_attr(priv, spec, f))
				return -EOPNOTSUPP;
			break;
		case FLOW_DISSECTOR_KEY_IPV6_ADDRS:
			netdev_warn(priv->netdev,
				    "IPv6 tunnel decap offload isn't supported\n");
		default:
			return -EOPNOTSUPP;
		}

		/* In decap flow, header pointers should point to the inner
		 * headers, outer header were already set by parse_tunnel_attr
		 */
		headers_c = MLX5_ADDR_OF(fte_match_param, spec->match_criteria,
					 inner_headers);
		headers_v = MLX5_ADDR_OF(fte_match_param, spec->match_value,
					 inner_headers);
	}

	if (dissector_uses_key(f->dissector, FLOW_DISSECTOR_KEY_CONTROL)) {
		struct flow_dissector_key_control *key =
			skb_flow_dissector_target(f->dissector,
						  FLOW_DISSECTOR_KEY_CONTROL,
						  f->key);

		struct flow_dissector_key_control *mask =
			skb_flow_dissector_target(f->dissector,
						  FLOW_DISSECTOR_KEY_CONTROL,
						  f->mask);
		addr_type = key->addr_type;

		if (mask->flags & FLOW_DIS_IS_FRAGMENT) {
			MLX5_SET(fte_match_set_lyr_2_4, headers_c, frag, 1);
			MLX5_SET(fte_match_set_lyr_2_4, headers_v, frag,
				 key->flags & FLOW_DIS_IS_FRAGMENT);

			/* the HW doesn't need L3 inline to match on frag=no */
			if (key->flags & FLOW_DIS_IS_FRAGMENT)
				*min_inline = MLX5_INLINE_MODE_IP;
		}
	}

	if (dissector_uses_key(f->dissector, FLOW_DISSECTOR_KEY_BASIC)) {
		struct flow_dissector_key_basic *key =
			skb_flow_dissector_target(f->dissector,
						  FLOW_DISSECTOR_KEY_BASIC,
						  f->key);
		struct flow_dissector_key_basic *mask =
			skb_flow_dissector_target(f->dissector,
						  FLOW_DISSECTOR_KEY_BASIC,
						  f->mask);
		ip_proto = key->ip_proto;

		MLX5_SET(fte_match_set_lyr_2_4, headers_c, ethertype,
			 ntohs(mask->n_proto));
		MLX5_SET(fte_match_set_lyr_2_4, headers_v, ethertype,
			 ntohs(key->n_proto));

		MLX5_SET(fte_match_set_lyr_2_4, headers_c, ip_protocol,
			 mask->ip_proto);
		MLX5_SET(fte_match_set_lyr_2_4, headers_v, ip_protocol,
			 key->ip_proto);

		if (mask->ip_proto)
			*min_inline = MLX5_INLINE_MODE_IP;
	}

	if (dissector_uses_key(f->dissector, FLOW_DISSECTOR_KEY_ETH_ADDRS)) {
		struct flow_dissector_key_eth_addrs *key =
			skb_flow_dissector_target(f->dissector,
						  FLOW_DISSECTOR_KEY_ETH_ADDRS,
						  f->key);
		struct flow_dissector_key_eth_addrs *mask =
			skb_flow_dissector_target(f->dissector,
						  FLOW_DISSECTOR_KEY_ETH_ADDRS,
						  f->mask);

		ether_addr_copy(MLX5_ADDR_OF(fte_match_set_lyr_2_4, headers_c,
					     dmac_47_16),
				mask->dst);
		ether_addr_copy(MLX5_ADDR_OF(fte_match_set_lyr_2_4, headers_v,
					     dmac_47_16),
				key->dst);

		ether_addr_copy(MLX5_ADDR_OF(fte_match_set_lyr_2_4, headers_c,
					     smac_47_16),
				mask->src);
		ether_addr_copy(MLX5_ADDR_OF(fte_match_set_lyr_2_4, headers_v,
					     smac_47_16),
				key->src);
	}

	if (dissector_uses_key(f->dissector, FLOW_DISSECTOR_KEY_VLAN)) {
		struct flow_dissector_key_vlan *key =
			skb_flow_dissector_target(f->dissector,
						  FLOW_DISSECTOR_KEY_VLAN,
						  f->key);
		struct flow_dissector_key_vlan *mask =
			skb_flow_dissector_target(f->dissector,
						  FLOW_DISSECTOR_KEY_VLAN,
						  f->mask);
		if (mask->vlan_id || mask->vlan_priority) {
			MLX5_SET(fte_match_set_lyr_2_4, headers_c, vlan_tag, 1);
			MLX5_SET(fte_match_set_lyr_2_4, headers_v, vlan_tag, 1);

			MLX5_SET(fte_match_set_lyr_2_4, headers_c, first_vid, mask->vlan_id);
			MLX5_SET(fte_match_set_lyr_2_4, headers_v, first_vid, key->vlan_id);

			MLX5_SET(fte_match_set_lyr_2_4, headers_c, first_prio, mask->vlan_priority);
			MLX5_SET(fte_match_set_lyr_2_4, headers_v, first_prio, key->vlan_priority);
		}
	}

	if (addr_type == FLOW_DISSECTOR_KEY_IPV4_ADDRS) {
		struct flow_dissector_key_ipv4_addrs *key =
			skb_flow_dissector_target(f->dissector,
						  FLOW_DISSECTOR_KEY_IPV4_ADDRS,
						  f->key);
		struct flow_dissector_key_ipv4_addrs *mask =
			skb_flow_dissector_target(f->dissector,
						  FLOW_DISSECTOR_KEY_IPV4_ADDRS,
						  f->mask);

		memcpy(MLX5_ADDR_OF(fte_match_set_lyr_2_4, headers_c,
				    src_ipv4_src_ipv6.ipv4_layout.ipv4),
		       &mask->src, sizeof(mask->src));
		memcpy(MLX5_ADDR_OF(fte_match_set_lyr_2_4, headers_v,
				    src_ipv4_src_ipv6.ipv4_layout.ipv4),
		       &key->src, sizeof(key->src));
		memcpy(MLX5_ADDR_OF(fte_match_set_lyr_2_4, headers_c,
				    dst_ipv4_dst_ipv6.ipv4_layout.ipv4),
		       &mask->dst, sizeof(mask->dst));
		memcpy(MLX5_ADDR_OF(fte_match_set_lyr_2_4, headers_v,
				    dst_ipv4_dst_ipv6.ipv4_layout.ipv4),
		       &key->dst, sizeof(key->dst));

		if (mask->src || mask->dst)
			*min_inline = MLX5_INLINE_MODE_IP;
	}

	if (addr_type == FLOW_DISSECTOR_KEY_IPV6_ADDRS) {
		struct flow_dissector_key_ipv6_addrs *key =
			skb_flow_dissector_target(f->dissector,
						  FLOW_DISSECTOR_KEY_IPV6_ADDRS,
						  f->key);
		struct flow_dissector_key_ipv6_addrs *mask =
			skb_flow_dissector_target(f->dissector,
						  FLOW_DISSECTOR_KEY_IPV6_ADDRS,
						  f->mask);

		memcpy(MLX5_ADDR_OF(fte_match_set_lyr_2_4, headers_c,
				    src_ipv4_src_ipv6.ipv6_layout.ipv6),
		       &mask->src, sizeof(mask->src));
		memcpy(MLX5_ADDR_OF(fte_match_set_lyr_2_4, headers_v,
				    src_ipv4_src_ipv6.ipv6_layout.ipv6),
		       &key->src, sizeof(key->src));

		memcpy(MLX5_ADDR_OF(fte_match_set_lyr_2_4, headers_c,
				    dst_ipv4_dst_ipv6.ipv6_layout.ipv6),
		       &mask->dst, sizeof(mask->dst));
		memcpy(MLX5_ADDR_OF(fte_match_set_lyr_2_4, headers_v,
				    dst_ipv4_dst_ipv6.ipv6_layout.ipv6),
		       &key->dst, sizeof(key->dst));

		if (ipv6_addr_type(&mask->src) != IPV6_ADDR_ANY ||
		    ipv6_addr_type(&mask->dst) != IPV6_ADDR_ANY)
			*min_inline = MLX5_INLINE_MODE_IP;
	}

	if (dissector_uses_key(f->dissector, FLOW_DISSECTOR_KEY_PORTS)) {
		struct flow_dissector_key_ports *key =
			skb_flow_dissector_target(f->dissector,
						  FLOW_DISSECTOR_KEY_PORTS,
						  f->key);
		struct flow_dissector_key_ports *mask =
			skb_flow_dissector_target(f->dissector,
						  FLOW_DISSECTOR_KEY_PORTS,
						  f->mask);
		switch (ip_proto) {
		case IPPROTO_TCP:
			MLX5_SET(fte_match_set_lyr_2_4, headers_c,
				 tcp_sport, ntohs(mask->src));
			MLX5_SET(fte_match_set_lyr_2_4, headers_v,
				 tcp_sport, ntohs(key->src));

			MLX5_SET(fte_match_set_lyr_2_4, headers_c,
				 tcp_dport, ntohs(mask->dst));
			MLX5_SET(fte_match_set_lyr_2_4, headers_v,
				 tcp_dport, ntohs(key->dst));
			break;

		case IPPROTO_UDP:
			MLX5_SET(fte_match_set_lyr_2_4, headers_c,
				 udp_sport, ntohs(mask->src));
			MLX5_SET(fte_match_set_lyr_2_4, headers_v,
				 udp_sport, ntohs(key->src));

			MLX5_SET(fte_match_set_lyr_2_4, headers_c,
				 udp_dport, ntohs(mask->dst));
			MLX5_SET(fte_match_set_lyr_2_4, headers_v,
				 udp_dport, ntohs(key->dst));
			break;
		default:
			netdev_err(priv->netdev,
				   "Only UDP and TCP transport are supported\n");
			return -EINVAL;
		}

		if (mask->src || mask->dst)
			*min_inline = MLX5_INLINE_MODE_TCP_UDP;
	}

	return 0;
}

static int parse_cls_flower(struct mlx5e_priv *priv,
			    struct mlx5_flow_spec *spec,
			    struct tc_cls_flower_offload *f)
{
	struct mlx5_core_dev *dev = priv->mdev;
	struct mlx5_eswitch *esw = dev->priv.eswitch;
	struct mlx5_eswitch_rep *rep = priv->ppriv;
	u8 min_inline;
	int err;

	err = __parse_cls_flower(priv, spec, f, &min_inline);

	if (!err && esw->mode == SRIOV_OFFLOADS &&
	    rep->vport != FDB_UPLINK_VPORT) {
		if (min_inline > esw->offloads.inline_mode) {
			netdev_warn(priv->netdev,
				    "Flow is not offloaded due to min inline setting, required %d actual %d\n",
				    min_inline, esw->offloads.inline_mode);
			return -EOPNOTSUPP;
		}
	}

	return err;
}

static int parse_tc_nic_actions(struct mlx5e_priv *priv, struct tcf_exts *exts,
				u32 *action, u32 *flow_tag)
{
	const struct tc_action *a;
	LIST_HEAD(actions);

	if (tc_no_actions(exts))
		return -EINVAL;

	*flow_tag = MLX5_FS_DEFAULT_FLOW_TAG;
	*action = 0;

	tcf_exts_to_list(exts, &actions);
	list_for_each_entry(a, &actions, list) {
		/* Only support a single action per rule */
		if (*action)
			return -EINVAL;

		if (is_tcf_gact_shot(a)) {
			*action |= MLX5_FLOW_CONTEXT_ACTION_DROP;
			if (MLX5_CAP_FLOWTABLE(priv->mdev,
					       flow_table_properties_nic_receive.flow_counter))
				*action |= MLX5_FLOW_CONTEXT_ACTION_COUNT;
			continue;
		}

		if (is_tcf_skbedit_mark(a)) {
			u32 mark = tcf_skbedit_mark(a);

			if (mark & ~MLX5E_TC_FLOW_ID_MASK) {
				netdev_warn(priv->netdev, "Bad flow mark - only 16 bit is supported: 0x%x\n",
					    mark);
				return -EINVAL;
			}

			*flow_tag = mark;
			*action |= MLX5_FLOW_CONTEXT_ACTION_FWD_DEST;
			continue;
		}

		return -EINVAL;
	}

	return 0;
}

static inline int cmp_encap_info(struct mlx5_encap_info *a,
				 struct mlx5_encap_info *b)
{
	return memcmp(a, b, sizeof(*a));
}

static inline int hash_encap_info(struct mlx5_encap_info *info)
{
	return jhash(info, sizeof(*info), 0);
}

static int mlx5e_route_lookup_ipv4(struct mlx5e_priv *priv,
				   struct net_device *mirred_dev,
				   struct net_device **out_dev,
				   struct flowi4 *fl4,
				   struct neighbour **out_n,
				   __be32 *saddr,
				   int *out_ttl)
{
	struct rtable *rt;
	struct neighbour *n = NULL;
	int ttl;

#if IS_ENABLED(CONFIG_INET)
	int ret;

	rt = ip_route_output_key(dev_net(mirred_dev), fl4);
<<<<<<< HEAD
	if (IS_ERR(rt))
		return PTR_ERR(rt);
=======
	ret = PTR_ERR_OR_ZERO(rt);
	if (ret)
		return ret;
>>>>>>> 7b6b4631
#else
	return -EOPNOTSUPP;
#endif

	if (!switchdev_port_same_parent_id(priv->netdev, rt->dst.dev)) {
		pr_warn("%s: can't offload, devices not on same HW e-switch\n", __func__);
		ip_rt_put(rt);
		return -EOPNOTSUPP;
	}

	ttl = ip4_dst_hoplimit(&rt->dst);
	n = dst_neigh_lookup(&rt->dst, &fl4->daddr);
	ip_rt_put(rt);
	if (!n)
		return -ENOMEM;

	*out_n = n;
	*saddr = fl4->saddr;
	*out_ttl = ttl;
	*out_dev = rt->dst.dev;

	return 0;
}

static int gen_vxlan_header_ipv4(struct net_device *out_dev,
				 char buf[],
				 unsigned char h_dest[ETH_ALEN],
				 int ttl,
				 __be32 daddr,
				 __be32 saddr,
				 __be16 udp_dst_port,
				 __be32 vx_vni)
{
	int encap_size = VXLAN_HLEN + sizeof(struct iphdr) + ETH_HLEN;
	struct ethhdr *eth = (struct ethhdr *)buf;
	struct iphdr  *ip = (struct iphdr *)((char *)eth + sizeof(struct ethhdr));
	struct udphdr *udp = (struct udphdr *)((char *)ip + sizeof(struct iphdr));
	struct vxlanhdr *vxh = (struct vxlanhdr *)((char *)udp + sizeof(struct udphdr));

	memset(buf, 0, encap_size);

	ether_addr_copy(eth->h_dest, h_dest);
	ether_addr_copy(eth->h_source, out_dev->dev_addr);
	eth->h_proto = htons(ETH_P_IP);

	ip->daddr = daddr;
	ip->saddr = saddr;

	ip->ttl = ttl;
	ip->protocol = IPPROTO_UDP;
	ip->version = 0x4;
	ip->ihl = 0x5;

	udp->dest = udp_dst_port;
	vxh->vx_flags = VXLAN_HF_VNI;
	vxh->vx_vni = vxlan_vni_field(vx_vni);

	return encap_size;
}

static int mlx5e_create_encap_header_ipv4(struct mlx5e_priv *priv,
					  struct net_device *mirred_dev,
					  struct mlx5_encap_entry *e,
					  struct net_device **out_dev)
{
	int max_encap_size = MLX5_CAP_ESW(priv->mdev, max_encap_header_size);
	struct neighbour *n = NULL;
	struct flowi4 fl4 = {};
	char *encap_header;
	int encap_size;
	__be32 saddr = 0;
	int ttl = 0;
	int err;

	encap_header = kzalloc(max_encap_size, GFP_KERNEL);
	if (!encap_header)
		return -ENOMEM;

	switch (e->tunnel_type) {
	case MLX5_HEADER_TYPE_VXLAN:
		fl4.flowi4_proto = IPPROTO_UDP;
		fl4.fl4_dport = e->tun_info.tp_dst;
		break;
	default:
		err = -EOPNOTSUPP;
		goto out;
	}
	fl4.daddr = e->tun_info.daddr;

	err = mlx5e_route_lookup_ipv4(priv, mirred_dev, out_dev,
				      &fl4, &n, &saddr, &ttl);
	if (err)
		goto out;

	e->n = n;
	e->out_dev = *out_dev;

	if (!(n->nud_state & NUD_VALID)) {
		pr_warn("%s: can't offload, neighbour to %pI4 invalid\n", __func__, &fl4.daddr);
		err = -EOPNOTSUPP;
		goto out;
	}

	neigh_ha_snapshot(e->h_dest, n, *out_dev);

	switch (e->tunnel_type) {
	case MLX5_HEADER_TYPE_VXLAN:
		encap_size = gen_vxlan_header_ipv4(*out_dev, encap_header,
						   e->h_dest, ttl,
						   e->tun_info.daddr,
						   saddr, e->tun_info.tp_dst,
						   e->tun_info.tun_id);
		break;
	default:
		err = -EOPNOTSUPP;
		goto out;
	}

	err = mlx5_encap_alloc(priv->mdev, e->tunnel_type,
			       encap_size, encap_header, &e->encap_id);
out:
	if (err && n)
		neigh_release(n);
	kfree(encap_header);
	return err;
}

static int mlx5e_attach_encap(struct mlx5e_priv *priv,
			      struct ip_tunnel_info *tun_info,
			      struct net_device *mirred_dev,
			      struct mlx5_esw_flow_attr *attr)
{
	struct mlx5_eswitch *esw = priv->mdev->priv.eswitch;
	unsigned short family = ip_tunnel_info_af(tun_info);
	struct ip_tunnel_key *key = &tun_info->key;
	struct mlx5_encap_info info;
	struct mlx5_encap_entry *e;
	struct net_device *out_dev;
	uintptr_t hash_key;
	bool found = false;
	int tunnel_type;
	int err;

	/* udp dst port must be set */
	if (!memchr_inv(&key->tp_dst, 0, sizeof(key->tp_dst)))
		goto vxlan_encap_offload_err;

	/* setting udp src port isn't supported */
	if (memchr_inv(&key->tp_src, 0, sizeof(key->tp_src))) {
vxlan_encap_offload_err:
		netdev_warn(priv->netdev,
			    "must set udp dst port and not set udp src port\n");
		return -EOPNOTSUPP;
	}

	if (mlx5e_vxlan_lookup_port(priv, be16_to_cpu(key->tp_dst)) &&
	    MLX5_CAP_ESW(priv->mdev, vxlan_encap_decap)) {
		info.tp_dst = key->tp_dst;
		info.tun_id = tunnel_id_to_key32(key->tun_id);
		tunnel_type = MLX5_HEADER_TYPE_VXLAN;
	} else {
		netdev_warn(priv->netdev,
			    "%d isn't an offloaded vxlan udp dport\n", be16_to_cpu(key->tp_dst));
		return -EOPNOTSUPP;
	}

	switch (family) {
	case AF_INET:
		info.daddr = key->u.ipv4.dst;
		break;
	case AF_INET6:
		netdev_warn(priv->netdev,
			    "IPv6 tunnel encap offload isn't supported\n");
	default:
		return -EOPNOTSUPP;
	}

	hash_key = hash_encap_info(&info);

	hash_for_each_possible_rcu(esw->offloads.encap_tbl, e,
				   encap_hlist, hash_key) {
		if (!cmp_encap_info(&e->tun_info, &info)) {
			found = true;
			break;
		}
	}

	if (found) {
		attr->encap = e;
		return 0;
	}

	e = kzalloc(sizeof(*e), GFP_KERNEL);
	if (!e)
		return -ENOMEM;

	e->tun_info = info;
	e->tunnel_type = tunnel_type;
	INIT_LIST_HEAD(&e->flows);

	err = mlx5e_create_encap_header_ipv4(priv, mirred_dev, e, &out_dev);
	if (err)
		goto out_err;

	attr->encap = e;
	hash_add_rcu(esw->offloads.encap_tbl, &e->encap_hlist, hash_key);

	return err;

out_err:
	kfree(e);
	return err;
}

static int parse_tc_fdb_actions(struct mlx5e_priv *priv, struct tcf_exts *exts,
				struct mlx5e_tc_flow *flow)
{
	struct mlx5_esw_flow_attr *attr = flow->attr;
	struct ip_tunnel_info *info = NULL;
	const struct tc_action *a;
	LIST_HEAD(actions);
	bool encap = false;
	int err;

	if (tc_no_actions(exts))
		return -EINVAL;

	memset(attr, 0, sizeof(*attr));
	attr->in_rep = priv->ppriv;

	tcf_exts_to_list(exts, &actions);
	list_for_each_entry(a, &actions, list) {
		if (is_tcf_gact_shot(a)) {
			attr->action |= MLX5_FLOW_CONTEXT_ACTION_DROP |
					MLX5_FLOW_CONTEXT_ACTION_COUNT;
			continue;
		}

		if (is_tcf_mirred_egress_redirect(a)) {
			int ifindex = tcf_mirred_ifindex(a);
			struct net_device *out_dev;
			struct mlx5e_priv *out_priv;

			out_dev = __dev_get_by_index(dev_net(priv->netdev), ifindex);

			if (switchdev_port_same_parent_id(priv->netdev,
							  out_dev)) {
				attr->action |= MLX5_FLOW_CONTEXT_ACTION_FWD_DEST |
					MLX5_FLOW_CONTEXT_ACTION_COUNT;
				out_priv = netdev_priv(out_dev);
				attr->out_rep = out_priv->ppriv;
			} else if (encap) {
				err = mlx5e_attach_encap(priv, info,
							 out_dev, attr);
				if (err)
					return err;
				list_add(&flow->encap, &attr->encap->flows);
				attr->action |= MLX5_FLOW_CONTEXT_ACTION_ENCAP |
					MLX5_FLOW_CONTEXT_ACTION_FWD_DEST |
					MLX5_FLOW_CONTEXT_ACTION_COUNT;
				out_priv = netdev_priv(attr->encap->out_dev);
				attr->out_rep = out_priv->ppriv;
			} else {
				pr_err("devices %s %s not on same switch HW, can't offload forwarding\n",
				       priv->netdev->name, out_dev->name);
				return -EINVAL;
			}
			continue;
		}

		if (is_tcf_tunnel_set(a)) {
			info = tcf_tunnel_info(a);
			if (info)
				encap = true;
			else
				return -EOPNOTSUPP;
			continue;
		}

		if (is_tcf_vlan(a)) {
			if (tcf_vlan_action(a) == VLAN_F_POP) {
				attr->action |= MLX5_FLOW_CONTEXT_ACTION_VLAN_POP;
			} else if (tcf_vlan_action(a) == VLAN_F_PUSH) {
				if (tcf_vlan_push_proto(a) != htons(ETH_P_8021Q))
					return -EOPNOTSUPP;

				attr->action |= MLX5_FLOW_CONTEXT_ACTION_VLAN_PUSH;
				attr->vlan = tcf_vlan_push_vid(a);
			}
			continue;
		}

		if (is_tcf_tunnel_release(a)) {
			attr->action |= MLX5_FLOW_CONTEXT_ACTION_DECAP;
			continue;
		}

		return -EINVAL;
	}
	return 0;
}

int mlx5e_configure_flower(struct mlx5e_priv *priv, __be16 protocol,
			   struct tc_cls_flower_offload *f)
{
	struct mlx5e_tc_table *tc = &priv->fs.tc;
	int err = 0;
	bool fdb_flow = false;
	u32 flow_tag, action;
	struct mlx5e_tc_flow *flow;
	struct mlx5_flow_spec *spec;
	struct mlx5_eswitch *esw = priv->mdev->priv.eswitch;

	if (esw && esw->mode == SRIOV_OFFLOADS)
		fdb_flow = true;

	if (fdb_flow)
		flow = kzalloc(sizeof(*flow) +
			       sizeof(struct mlx5_esw_flow_attr),
			       GFP_KERNEL);
	else
		flow = kzalloc(sizeof(*flow), GFP_KERNEL);

	spec = mlx5_vzalloc(sizeof(*spec));
	if (!spec || !flow) {
		err = -ENOMEM;
		goto err_free;
	}

	flow->cookie = f->cookie;

	err = parse_cls_flower(priv, spec, f);
	if (err < 0)
		goto err_free;

	if (fdb_flow) {
		flow->attr  = (struct mlx5_esw_flow_attr *)(flow + 1);
		err = parse_tc_fdb_actions(priv, f->exts, flow);
		if (err < 0)
			goto err_free;
		flow->rule = mlx5e_tc_add_fdb_flow(priv, spec, flow->attr);
	} else {
		err = parse_tc_nic_actions(priv, f->exts, &action, &flow_tag);
		if (err < 0)
			goto err_free;
		flow->rule = mlx5e_tc_add_nic_flow(priv, spec, action, flow_tag);
	}

	if (IS_ERR(flow->rule)) {
		err = PTR_ERR(flow->rule);
		goto err_del_rule;
	}

	err = rhashtable_insert_fast(&tc->ht, &flow->node,
				     tc->ht_params);
	if (err)
		goto err_del_rule;

	goto out;

err_del_rule:
	mlx5e_tc_del_flow(priv, flow);

err_free:
	kfree(flow);
out:
	kvfree(spec);
	return err;
}

int mlx5e_delete_flower(struct mlx5e_priv *priv,
			struct tc_cls_flower_offload *f)
{
	struct mlx5e_tc_flow *flow;
	struct mlx5e_tc_table *tc = &priv->fs.tc;

	flow = rhashtable_lookup_fast(&tc->ht, &f->cookie,
				      tc->ht_params);
	if (!flow)
		return -EINVAL;

	rhashtable_remove_fast(&tc->ht, &flow->node, tc->ht_params);

	mlx5e_tc_del_flow(priv, flow);


	kfree(flow);

	return 0;
}

int mlx5e_stats_flower(struct mlx5e_priv *priv,
		       struct tc_cls_flower_offload *f)
{
	struct mlx5e_tc_table *tc = &priv->fs.tc;
	struct mlx5e_tc_flow *flow;
	struct tc_action *a;
	struct mlx5_fc *counter;
	LIST_HEAD(actions);
	u64 bytes;
	u64 packets;
	u64 lastuse;

	flow = rhashtable_lookup_fast(&tc->ht, &f->cookie,
				      tc->ht_params);
	if (!flow)
		return -EINVAL;

	counter = mlx5_flow_rule_counter(flow->rule);
	if (!counter)
		return 0;

	mlx5_fc_query_cached(counter, &bytes, &packets, &lastuse);

	tcf_exts_to_list(f->exts, &actions);
	list_for_each_entry(a, &actions, list)
		tcf_action_stats_update(a, bytes, packets, lastuse);

	return 0;
}

static const struct rhashtable_params mlx5e_tc_flow_ht_params = {
	.head_offset = offsetof(struct mlx5e_tc_flow, node),
	.key_offset = offsetof(struct mlx5e_tc_flow, cookie),
	.key_len = sizeof(((struct mlx5e_tc_flow *)0)->cookie),
	.automatic_shrinking = true,
};

int mlx5e_tc_init(struct mlx5e_priv *priv)
{
	struct mlx5e_tc_table *tc = &priv->fs.tc;

	tc->ht_params = mlx5e_tc_flow_ht_params;
	return rhashtable_init(&tc->ht, &tc->ht_params);
}

static void _mlx5e_tc_del_flow(void *ptr, void *arg)
{
	struct mlx5e_tc_flow *flow = ptr;
	struct mlx5e_priv *priv = arg;

	mlx5e_tc_del_flow(priv, flow);
	kfree(flow);
}

void mlx5e_tc_cleanup(struct mlx5e_priv *priv)
{
	struct mlx5e_tc_table *tc = &priv->fs.tc;

	rhashtable_free_and_destroy(&tc->ht, _mlx5e_tc_del_flow, priv);

	if (!IS_ERR_OR_NULL(tc->t)) {
		mlx5_destroy_flow_table(tc->t);
		tc->t = NULL;
	}
}<|MERGE_RESOLUTION|>--- conflicted
+++ resolved
@@ -671,14 +671,9 @@
 	int ret;
 
 	rt = ip_route_output_key(dev_net(mirred_dev), fl4);
-<<<<<<< HEAD
-	if (IS_ERR(rt))
-		return PTR_ERR(rt);
-=======
 	ret = PTR_ERR_OR_ZERO(rt);
 	if (ret)
 		return ret;
->>>>>>> 7b6b4631
 #else
 	return -EOPNOTSUPP;
 #endif
@@ -749,8 +744,8 @@
 	struct flowi4 fl4 = {};
 	char *encap_header;
 	int encap_size;
-	__be32 saddr = 0;
-	int ttl = 0;
+	__be32 saddr;
+	int ttl;
 	int err;
 
 	encap_header = kzalloc(max_encap_size, GFP_KERNEL);

--- conflicted
+++ resolved
@@ -923,7 +923,19 @@
 	return ie - beacon;
 }
 
-<<<<<<< HEAD
+static u8 iwl_mvm_mac_ctxt_get_lowest_rate(struct ieee80211_tx_info *info,
+					   struct ieee80211_vif *vif)
+{
+	u8 rate;
+
+	if (info->band == NL80211_BAND_5GHZ || vif->p2p)
+		rate = IWL_FIRST_OFDM_RATE;
+	else
+		rate = IWL_FIRST_CCK_RATE;
+
+	return rate;
+}
+
 static void iwl_mvm_mac_ctxt_set_tx(struct iwl_mvm *mvm,
 				    struct ieee80211_vif *vif,
 				    struct sk_buff *beacon,
@@ -931,33 +943,9 @@
 {
 	struct iwl_mvm_vif *mvmvif = iwl_mvm_vif_from_mac80211(vif);
 	struct ieee80211_tx_info *info;
-	u32 rate, tx_flags;
-
-=======
-static u8 iwl_mvm_mac_ctxt_get_lowest_rate(struct ieee80211_tx_info *info,
-					   struct ieee80211_vif *vif)
-{
-	u8 rate;
-
-	if (info->band == NL80211_BAND_5GHZ || vif->p2p)
-		rate = IWL_FIRST_OFDM_RATE;
-	else
-		rate = IWL_FIRST_CCK_RATE;
-
-	return rate;
-}
-
-static void iwl_mvm_mac_ctxt_set_tx(struct iwl_mvm *mvm,
-				    struct ieee80211_vif *vif,
-				    struct sk_buff *beacon,
-				    struct iwl_tx_cmd *tx)
-{
-	struct iwl_mvm_vif *mvmvif = iwl_mvm_vif_from_mac80211(vif);
-	struct ieee80211_tx_info *info;
 	u8 rate;
 	u32 tx_flags;
 
->>>>>>> 5307eca1
 	info = IEEE80211_SKB_CB(beacon);
 
 	/* Set up TX command fields */
@@ -981,15 +969,12 @@
 		cpu_to_le32(BIT(mvm->mgmt_last_antenna_idx) <<
 			    RATE_MCS_ANT_POS);
 
-<<<<<<< HEAD
-	if (info->band == NL80211_BAND_5GHZ || vif->p2p) {
-		rate = IWL_FIRST_OFDM_RATE;
-	} else {
-		rate = IWL_FIRST_CCK_RATE;
+	rate = iwl_mvm_mac_ctxt_get_lowest_rate(info, vif);
+
+	tx->rate_n_flags |= cpu_to_le32(iwl_mvm_mac80211_idx_to_hwrate(rate));
+	if (rate == IWL_FIRST_CCK_RATE)
 		tx->rate_n_flags |= cpu_to_le32(RATE_MCS_CCK_MSK);
-	}
-
-	tx->rate_n_flags |= cpu_to_le32(iwl_mvm_mac80211_idx_to_hwrate(rate));
+
 }
 
 static int iwl_mvm_mac_ctxt_send_beacon_cmd(struct iwl_mvm *mvm,
@@ -1001,25 +986,6 @@
 		.flags = CMD_ASYNC,
 	};
 
-=======
-	rate = iwl_mvm_mac_ctxt_get_lowest_rate(info, vif);
-
-	tx->rate_n_flags |= cpu_to_le32(iwl_mvm_mac80211_idx_to_hwrate(rate));
-	if (rate == IWL_FIRST_CCK_RATE)
-		tx->rate_n_flags |= cpu_to_le32(RATE_MCS_CCK_MSK);
-
-}
-
-static int iwl_mvm_mac_ctxt_send_beacon_cmd(struct iwl_mvm *mvm,
-					    struct sk_buff *beacon,
-					    void *data, int len)
-{
-	struct iwl_host_cmd cmd = {
-		.id = BEACON_TEMPLATE_CMD,
-		.flags = CMD_ASYNC,
-	};
-
->>>>>>> 5307eca1
 	cmd.len[0] = len;
 	cmd.data[0] = data;
 	cmd.dataflags[0] = 0;
@@ -1079,19 +1045,11 @@
 						sizeof(beacon_cmd));
 }
 
-<<<<<<< HEAD
-static int iwl_mvm_mac_ctxt_send_beacon_v8(struct iwl_mvm *mvm,
-=======
 static int iwl_mvm_mac_ctxt_send_beacon_v9(struct iwl_mvm *mvm,
->>>>>>> 5307eca1
 					   struct ieee80211_vif *vif,
 					   struct sk_buff *beacon)
 {
 	struct iwl_mvm_vif *mvmvif = iwl_mvm_vif_from_mac80211(vif);
-<<<<<<< HEAD
-	struct iwl_mac_beacon_cmd beacon_cmd = {};
-
-=======
 	struct ieee80211_tx_info *info = IEEE80211_SKB_CB(beacon);
 	struct iwl_mac_beacon_cmd beacon_cmd = {};
 	u8 rate = iwl_mvm_mac_ctxt_get_lowest_rate(info, vif);
@@ -1103,17 +1061,11 @@
 		flags |= IWL_MAC_BEACON_CCK;
 
 	beacon_cmd.flags = cpu_to_le16(flags);
->>>>>>> 5307eca1
 	beacon_cmd.byte_cnt = cpu_to_le16((u16)beacon->len);
 	beacon_cmd.template_id = cpu_to_le32((u32)mvmvif->id);
 
 	if (vif->type == NL80211_IFTYPE_AP)
-<<<<<<< HEAD
-		iwl_mvm_mac_ctxt_set_tim(mvm,
-					 &beacon_cmd.tim_idx,
-=======
 		iwl_mvm_mac_ctxt_set_tim(mvm, &beacon_cmd.tim_idx,
->>>>>>> 5307eca1
 					 &beacon_cmd.tim_size,
 					 beacon->data, beacon->len);
 
@@ -1141,18 +1093,11 @@
 			 IWL_UCODE_TLV_CAPA_CSA_AND_TBTT_OFFLOAD))
 		return iwl_mvm_mac_ctxt_send_beacon_v6(mvm, vif, beacon);
 
-<<<<<<< HEAD
-	if (!iwl_mvm_has_new_tx_api(mvm))
-		return iwl_mvm_mac_ctxt_send_beacon_v7(mvm, vif, beacon);
-
-	return iwl_mvm_mac_ctxt_send_beacon_v8(mvm, vif, beacon);
-=======
 	if (fw_has_api(&mvm->fw->ucode_capa,
 		       IWL_UCODE_TLV_API_NEW_BEACON_TEMPLATE))
 		return iwl_mvm_mac_ctxt_send_beacon_v9(mvm, vif, beacon);
 
 	return iwl_mvm_mac_ctxt_send_beacon_v7(mvm, vif, beacon);
->>>>>>> 5307eca1
 }
 
 /* The beacon template for the AP/GO/IBSS has changed and needs update */

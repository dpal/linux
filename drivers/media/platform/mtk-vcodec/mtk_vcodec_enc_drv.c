--- conflicted
+++ resolved
@@ -423,25 +423,14 @@
 static const struct mtk_vcodec_enc_pdata mt8192_pdata = {
 	.chip = MTK_MT8192,
 	.uses_ext = true,
-<<<<<<< HEAD
-	/* MT8192 supports the same capture formats as MT8183 */
-	.capture_formats = mtk_video_formats_capture_mt8183,
-	.num_capture_formats = ARRAY_SIZE(mtk_video_formats_capture_mt8183),
-	/* MT8192 supports the same output formats as MT8173 */
-	.output_formats = mtk_video_formats_output_mt8173,
-	.num_output_formats = ARRAY_SIZE(mtk_video_formats_output_mt8173),
-=======
 	.capture_formats = mtk_video_formats_capture_h264,
 	.num_capture_formats = ARRAY_SIZE(mtk_video_formats_capture_h264),
 	.output_formats = mtk_video_formats_output,
 	.num_output_formats = ARRAY_SIZE(mtk_video_formats_output),
->>>>>>> df0cc57e
 	.min_bitrate = 64,
 	.max_bitrate = 100000000,
 	.core_id = VENC_SYS,
 };
-<<<<<<< HEAD
-=======
 
 static const struct mtk_vcodec_enc_pdata mt8195_pdata = {
 	.chip = MTK_MT8195,
@@ -455,7 +444,6 @@
 	.core_id = VENC_SYS,
 };
 
->>>>>>> df0cc57e
 static const struct of_device_id mtk_vcodec_enc_match[] = {
 	{.compatible = "mediatek,mt8173-vcodec-enc",
 			.data = &mt8173_avc_pdata},
@@ -463,10 +451,7 @@
 			.data = &mt8173_vp8_pdata},
 	{.compatible = "mediatek,mt8183-vcodec-enc", .data = &mt8183_pdata},
 	{.compatible = "mediatek,mt8192-vcodec-enc", .data = &mt8192_pdata},
-<<<<<<< HEAD
-=======
 	{.compatible = "mediatek,mt8195-vcodec-enc", .data = &mt8195_pdata},
->>>>>>> df0cc57e
 	{},
 };
 MODULE_DEVICE_TABLE(of, mtk_vcodec_enc_match);

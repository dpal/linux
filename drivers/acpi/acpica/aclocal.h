--- conflicted
+++ resolved
@@ -854,11 +854,7 @@
 	ACPI_BITMASK_POWER_BUTTON_STATUS   | \
 	ACPI_BITMASK_SLEEP_BUTTON_STATUS   | \
 	ACPI_BITMASK_RT_CLOCK_STATUS       | \
-<<<<<<< HEAD
-	ACPI_BITMASK_PCIEXP_WAKE_DISABLE   | \
-=======
 	ACPI_BITMASK_PCIEXP_WAKE_STATUS    | \
->>>>>>> 8df3fc98
 	ACPI_BITMASK_WAKE_STATUS)
 
 #define ACPI_BITMASK_TIMER_ENABLE               0x0001

--- conflicted
+++ resolved
@@ -94,10 +94,7 @@
  *		     if MAC link is at %MLO_AN_FIXED mode.
  * @supported_interfaces: bitmap describing which PHY_INTERFACE_MODE_xxx
  *                        are supported by the MAC/PCS.
-<<<<<<< HEAD
-=======
  * @mac_capabilities: MAC pause/speed/duplex capabilities.
->>>>>>> 754e0b0e
  */
 struct phylink_config {
 	struct device *dev;
@@ -109,10 +106,7 @@
 	void (*get_fixed_state)(struct phylink_config *config,
 				struct phylink_link_state *state);
 	DECLARE_PHY_INTERFACE_MASK(supported_interfaces);
-<<<<<<< HEAD
-=======
 	unsigned long mac_capabilities;
->>>>>>> 754e0b0e
 };
 
 /**

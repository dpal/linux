/*
 * sgtl5000.c  --  SGTL5000 ALSA SoC Audio driver
 *
 * Copyright 2010-2011 Freescale Semiconductor, Inc. All Rights Reserved.
 *
 * This program is free software; you can redistribute it and/or modify
 * it under the terms of the GNU General Public License version 2 as
 * published by the Free Software Foundation.
 */

#include <linux/module.h>
#include <linux/moduleparam.h>
#include <linux/init.h>
#include <linux/delay.h>
#include <linux/slab.h>
#include <linux/pm.h>
#include <linux/i2c.h>
#include <linux/clk.h>
#include <linux/platform_device.h>
#include <linux/regulator/driver.h>
#include <linux/regulator/machine.h>
#include <linux/regulator/consumer.h>
#include <linux/of_device.h>
#include <sound/core.h>
#include <sound/tlv.h>
#include <sound/pcm.h>
#include <sound/pcm_params.h>
#include <sound/soc.h>
#include <sound/soc-dapm.h>
#include <sound/initval.h>

#include "sgtl5000.h"

#define SGTL5000_DAP_REG_OFFSET	0x0100
#define SGTL5000_MAX_REG_OFFSET	0x013A

<<<<<<< HEAD
/* default value of sgtl5000 registers except DAP */
static const u16 sgtl5000_regs[SGTL5000_MAX_REG_OFFSET >> 1] =  {
	0xa011, /* 0x0000, CHIP_ID. 11 stand for revison 17 */
	0x0000, /* 0x0002, CHIP_DIG_POWER. */
	0x0008, /* 0x0004, CHIP_CKL_CTRL */
	0x0010, /* 0x0006, CHIP_I2S_CTRL */
	0x0000, /* 0x0008, reserved */
	0x0008, /* 0x000A, CHIP_SSS_CTRL */
	0x0000, /* 0x000C, reserved */
	0x020c, /* 0x000E, CHIP_ADCDAC_CTRL */
	0x3c3c, /* 0x0010, CHIP_DAC_VOL */
	0x0000, /* 0x0012, reserved */
	0x015f, /* 0x0014, CHIP_PAD_STRENGTH */
	0x0000, /* 0x0016, reserved */
	0x0000, /* 0x0018, reserved */
	0x0000, /* 0x001A, reserved */
	0x0000, /* 0x001C, reserved */
	0x0000, /* 0x001E, reserved */
	0x0000, /* 0x0020, CHIP_ANA_ADC_CTRL */
	0x1818, /* 0x0022, CHIP_ANA_HP_CTRL */
	0x0111, /* 0x0024, CHIP_ANN_CTRL */
	0x0000, /* 0x0026, CHIP_LINREG_CTRL */
	0x0000, /* 0x0028, CHIP_REF_CTRL */
	0x0000, /* 0x002A, CHIP_MIC_CTRL */
	0x0000, /* 0x002C, CHIP_LINE_OUT_CTRL */
	0x0404, /* 0x002E, CHIP_LINE_OUT_VOL */
	0x7060, /* 0x0030, CHIP_ANA_POWER */
	0x5000, /* 0x0032, CHIP_PLL_CTRL */
	0x0000, /* 0x0034, CHIP_CLK_TOP_CTRL */
	0x0000, /* 0x0036, CHIP_ANA_STATUS */
	0x0000, /* 0x0038, reserved */
	0x0000, /* 0x003A, CHIP_ANA_TEST2 */
	0x0000, /* 0x003C, CHIP_SHORT_CTRL */
	0x0000, /* reserved */
};

/* default value of dap registers */
static const u16 sgtl5000_dap_regs[] = {
	0x0000, /* 0x0100, DAP_CONTROL */
	0x0000, /* 0x0102, DAP_PEQ */
	0x0040, /* 0x0104, DAP_BASS_ENHANCE */
	0x051f, /* 0x0106, DAP_BASS_ENHANCE_CTRL */
	0x0000, /* 0x0108, DAP_AUDIO_EQ */
	0x0040, /* 0x010A, DAP_SGTL_SURROUND */
	0x0000, /* 0x010C, DAP_FILTER_COEF_ACCESS */
	0x0000, /* 0x010E, DAP_COEF_WR_B0_MSB */
	0x0000, /* 0x0110, DAP_COEF_WR_B0_LSB */
	0x0000, /* 0x0112, reserved */
	0x0000, /* 0x0114, reserved */
	0x002f, /* 0x0116, DAP_AUDIO_EQ_BASS_BAND0 */
	0x002f, /* 0x0118, DAP_AUDIO_EQ_BAND0 */
	0x002f, /* 0x011A, DAP_AUDIO_EQ_BAND2 */
	0x002f, /* 0x011C, DAP_AUDIO_EQ_BAND3 */
	0x002f, /* 0x011E, DAP_AUDIO_EQ_TREBLE_BAND4 */
	0x8000, /* 0x0120, DAP_MAIN_CHAN */
	0x0000, /* 0x0122, DAP_MIX_CHAN */
	0x0510, /* 0x0124, DAP_AVC_CTRL */
	0x1473, /* 0x0126, DAP_AVC_THRESHOLD */
	0x0028, /* 0x0128, DAP_AVC_ATTACK */
	0x0050, /* 0x012A, DAP_AVC_DECAY */
	0x0000, /* 0x012C, DAP_COEF_WR_B1_MSB */
	0x0000, /* 0x012E, DAP_COEF_WR_B1_LSB */
	0x0000, /* 0x0130, DAP_COEF_WR_B2_MSB */
	0x0000, /* 0x0132, DAP_COEF_WR_B2_LSB */
	0x0000, /* 0x0134, DAP_COEF_WR_A1_MSB */
	0x0000, /* 0x0136, DAP_COEF_WR_A1_LSB */
	0x0000, /* 0x0138, DAP_COEF_WR_A2_MSB */
	0x0000, /* 0x013A, DAP_COEF_WR_A2_LSB */
=======
/* default value of sgtl5000 registers */
static const u16 sgtl5000_regs[SGTL5000_MAX_REG_OFFSET] =  {
	[SGTL5000_CHIP_CLK_CTRL] = 0x0008,
	[SGTL5000_CHIP_I2S_CTRL] = 0x0010,
	[SGTL5000_CHIP_SSS_CTRL] = 0x0008,
	[SGTL5000_CHIP_DAC_VOL] = 0x3c3c,
	[SGTL5000_CHIP_PAD_STRENGTH] = 0x015f,
	[SGTL5000_CHIP_ANA_HP_CTRL] = 0x1818,
	[SGTL5000_CHIP_ANA_CTRL] = 0x0111,
	[SGTL5000_CHIP_LINE_OUT_VOL] = 0x0404,
	[SGTL5000_CHIP_ANA_POWER] = 0x7060,
	[SGTL5000_CHIP_PLL_CTRL] = 0x5000,
	[SGTL5000_DAP_BASS_ENHANCE] = 0x0040,
	[SGTL5000_DAP_BASS_ENHANCE_CTRL] = 0x051f,
	[SGTL5000_DAP_SURROUND] = 0x0040,
	[SGTL5000_DAP_EQ_BASS_BAND0] = 0x002f,
	[SGTL5000_DAP_EQ_BASS_BAND1] = 0x002f,
	[SGTL5000_DAP_EQ_BASS_BAND2] = 0x002f,
	[SGTL5000_DAP_EQ_BASS_BAND3] = 0x002f,
	[SGTL5000_DAP_EQ_BASS_BAND4] = 0x002f,
	[SGTL5000_DAP_MAIN_CHAN] = 0x8000,
	[SGTL5000_DAP_AVC_CTRL] = 0x0510,
	[SGTL5000_DAP_AVC_THRESHOLD] = 0x1473,
	[SGTL5000_DAP_AVC_ATTACK] = 0x0028,
	[SGTL5000_DAP_AVC_DECAY] = 0x0050,
>>>>>>> 22de4534
};

/* regulator supplies for sgtl5000, VDDD is an optional external supply */
enum sgtl5000_regulator_supplies {
	VDDA,
	VDDIO,
	VDDD,
	SGTL5000_SUPPLY_NUM
};

/* vddd is optional supply */
static const char *supply_names[SGTL5000_SUPPLY_NUM] = {
	"VDDA",
	"VDDIO",
	"VDDD"
};

#define LDO_CONSUMER_NAME	"VDDD_LDO"
#define LDO_VOLTAGE		1200000

static struct regulator_consumer_supply ldo_consumer[] = {
	REGULATOR_SUPPLY(LDO_CONSUMER_NAME, NULL),
};

static struct regulator_init_data ldo_init_data = {
	.constraints = {
		.min_uV                 = 850000,
		.max_uV                 = 1600000,
		.valid_modes_mask       = REGULATOR_MODE_NORMAL,
		.valid_ops_mask         = REGULATOR_CHANGE_STATUS,
	},
	.num_consumer_supplies = 1,
	.consumer_supplies = &ldo_consumer[0],
};

/*
 * sgtl5000 internal ldo regulator,
 * enabled when VDDD not provided
 */
struct ldo_regulator {
	struct regulator_desc desc;
	struct regulator_dev *dev;
	int voltage;
	void *codec_data;
	bool enabled;
};

/* sgtl5000 private structure in codec */
struct sgtl5000_priv {
	int sysclk;	/* sysclk rate */
	int master;	/* i2s master or not */
	int fmt;	/* i2s data format */
	struct regulator_bulk_data supplies[SGTL5000_SUPPLY_NUM];
	struct ldo_regulator *ldo;
};

/*
 * mic_bias power on/off share the same register bits with
 * output impedance of mic bias, when power on mic bias, we
 * need reclaim it to impedance value.
 * 0x0 = Powered off
 * 0x1 = 2Kohm
 * 0x2 = 4Kohm
 * 0x3 = 8Kohm
 */
static int mic_bias_event(struct snd_soc_dapm_widget *w,
	struct snd_kcontrol *kcontrol, int event)
{
	switch (event) {
	case SND_SOC_DAPM_POST_PMU:
		/* change mic bias resistor to 4Kohm */
		snd_soc_update_bits(w->codec, SGTL5000_CHIP_MIC_CTRL,
				SGTL5000_BIAS_R_4k, SGTL5000_BIAS_R_4k);
		break;

	case SND_SOC_DAPM_PRE_PMD:
		/*
		 * SGTL5000_BIAS_R_8k as mask to clean the two bits
		 * of mic bias and output impedance
		 */
		snd_soc_update_bits(w->codec, SGTL5000_CHIP_MIC_CTRL,
				SGTL5000_BIAS_R_8k, 0);
		break;
	}
	return 0;
}

/*
 * using codec assist to small pop, hp_powerup or lineout_powerup
 * should stay setting until vag_powerup is fully ramped down,
 * vag fully ramped down require 400ms.
 */
static int small_pop_event(struct snd_soc_dapm_widget *w,
	struct snd_kcontrol *kcontrol, int event)
{
	switch (event) {
	case SND_SOC_DAPM_PRE_PMU:
		snd_soc_update_bits(w->codec, SGTL5000_CHIP_ANA_POWER,
			SGTL5000_VAG_POWERUP, SGTL5000_VAG_POWERUP);
		break;

	case SND_SOC_DAPM_PRE_PMD:
		snd_soc_update_bits(w->codec, SGTL5000_CHIP_ANA_POWER,
			SGTL5000_VAG_POWERUP, 0);
		msleep(400);
		break;
	default:
		break;
	}

	return 0;
}

/* input sources for ADC */
static const char *adc_mux_text[] = {
	"MIC_IN", "LINE_IN"
};

static const struct soc_enum adc_enum =
SOC_ENUM_SINGLE(SGTL5000_CHIP_ANA_CTRL, 2, 2, adc_mux_text);

static const struct snd_kcontrol_new adc_mux =
SOC_DAPM_ENUM("Capture Mux", adc_enum);

/* input sources for DAC */
static const char *dac_mux_text[] = {
	"DAC", "LINE_IN"
};

static const struct soc_enum dac_enum =
SOC_ENUM_SINGLE(SGTL5000_CHIP_ANA_CTRL, 6, 2, dac_mux_text);

static const struct snd_kcontrol_new dac_mux =
SOC_DAPM_ENUM("Headphone Mux", dac_enum);

static const struct snd_soc_dapm_widget sgtl5000_dapm_widgets[] = {
	SND_SOC_DAPM_INPUT("LINE_IN"),
	SND_SOC_DAPM_INPUT("MIC_IN"),

	SND_SOC_DAPM_OUTPUT("HP_OUT"),
	SND_SOC_DAPM_OUTPUT("LINE_OUT"),

	SND_SOC_DAPM_MICBIAS_E("Mic Bias", SGTL5000_CHIP_MIC_CTRL, 8, 0,
				mic_bias_event,
				SND_SOC_DAPM_POST_PMU | SND_SOC_DAPM_PRE_PMD),

	SND_SOC_DAPM_PGA_E("HP", SGTL5000_CHIP_ANA_POWER, 4, 0, NULL, 0,
			small_pop_event,
			SND_SOC_DAPM_PRE_PMU | SND_SOC_DAPM_PRE_PMD),
	SND_SOC_DAPM_PGA_E("LO", SGTL5000_CHIP_ANA_POWER, 0, 0, NULL, 0,
			small_pop_event,
			SND_SOC_DAPM_PRE_PMU | SND_SOC_DAPM_PRE_PMD),

	SND_SOC_DAPM_MUX("Capture Mux", SND_SOC_NOPM, 0, 0, &adc_mux),
	SND_SOC_DAPM_MUX("Headphone Mux", SND_SOC_NOPM, 0, 0, &dac_mux),

	/* aif for i2s input */
	SND_SOC_DAPM_AIF_IN("AIFIN", "Playback",
				0, SGTL5000_CHIP_DIG_POWER,
				0, 0),

	/* aif for i2s output */
	SND_SOC_DAPM_AIF_OUT("AIFOUT", "Capture",
				0, SGTL5000_CHIP_DIG_POWER,
				1, 0),

	SND_SOC_DAPM_ADC("ADC", "Capture", SGTL5000_CHIP_ANA_POWER, 1, 0),

	SND_SOC_DAPM_DAC("DAC", "Playback", SGTL5000_CHIP_ANA_POWER, 3, 0),
};

/* routes for sgtl5000 */
static const struct snd_soc_dapm_route audio_map[] = {
	{"Capture Mux", "LINE_IN", "LINE_IN"},	/* line_in --> adc_mux */
	{"Capture Mux", "MIC_IN", "MIC_IN"},	/* mic_in --> adc_mux */

	{"ADC", NULL, "Capture Mux"},		/* adc_mux --> adc */
	{"AIFOUT", NULL, "ADC"},		/* adc --> i2s_out */

	{"DAC", NULL, "AIFIN"},			/* i2s-->dac,skip audio mux */
	{"Headphone Mux", "DAC", "DAC"},	/* dac --> hp_mux */
	{"LO", NULL, "DAC"},			/* dac --> line_out */

	{"Headphone Mux", "LINE_IN", "LINE_IN"},/* line_in --> hp_mux */
	{"HP", NULL, "Headphone Mux"},		/* hp_mux --> hp */

	{"LINE_OUT", NULL, "LO"},
	{"HP_OUT", NULL, "HP"},
};

/* custom function to fetch info of PCM playback volume */
static int dac_info_volsw(struct snd_kcontrol *kcontrol,
			  struct snd_ctl_elem_info *uinfo)
{
	uinfo->type = SNDRV_CTL_ELEM_TYPE_INTEGER;
	uinfo->count = 2;
	uinfo->value.integer.min = 0;
	uinfo->value.integer.max = 0xfc - 0x3c;
	return 0;
}

/*
 * custom function to get of PCM playback volume
 *
 * dac volume register
 * 15-------------8-7--------------0
 * | R channel vol | L channel vol |
 *  -------------------------------
 *
 * PCM volume with 0.5017 dB steps from 0 to -90 dB
 *
 * register values map to dB
 * 0x3B and less = Reserved
 * 0x3C = 0 dB
 * 0x3D = -0.5 dB
 * 0xF0 = -90 dB
 * 0xFC and greater = Muted
 *
 * register value map to userspace value
 *
 * register value	0x3c(0dB)	  0xf0(-90dB)0xfc
 *			------------------------------
 * userspace value	0xc0			     0
 */
static int dac_get_volsw(struct snd_kcontrol *kcontrol,
			 struct snd_ctl_elem_value *ucontrol)
{
	struct snd_soc_codec *codec = snd_kcontrol_chip(kcontrol);
	int reg;
	int l;
	int r;

	reg = snd_soc_read(codec, SGTL5000_CHIP_DAC_VOL);

	/* get left channel volume */
	l = (reg & SGTL5000_DAC_VOL_LEFT_MASK) >> SGTL5000_DAC_VOL_LEFT_SHIFT;

	/* get right channel volume */
	r = (reg & SGTL5000_DAC_VOL_RIGHT_MASK) >> SGTL5000_DAC_VOL_RIGHT_SHIFT;

	/* make sure value fall in (0x3c,0xfc) */
	l = clamp(l, 0x3c, 0xfc);
	r = clamp(r, 0x3c, 0xfc);

	/* invert it and map to userspace value */
	l = 0xfc - l;
	r = 0xfc - r;

	ucontrol->value.integer.value[0] = l;
	ucontrol->value.integer.value[1] = r;

	return 0;
}

/*
 * custom function to put of PCM playback volume
 *
 * dac volume register
 * 15-------------8-7--------------0
 * | R channel vol | L channel vol |
 *  -------------------------------
 *
 * PCM volume with 0.5017 dB steps from 0 to -90 dB
 *
 * register values map to dB
 * 0x3B and less = Reserved
 * 0x3C = 0 dB
 * 0x3D = -0.5 dB
 * 0xF0 = -90 dB
 * 0xFC and greater = Muted
 *
 * userspace value map to register value
 *
 * userspace value	0xc0			     0
 *			------------------------------
 * register value	0x3c(0dB)	0xf0(-90dB)0xfc
 */
static int dac_put_volsw(struct snd_kcontrol *kcontrol,
			 struct snd_ctl_elem_value *ucontrol)
{
	struct snd_soc_codec *codec = snd_kcontrol_chip(kcontrol);
	int reg;
	int l;
	int r;

	l = ucontrol->value.integer.value[0];
	r = ucontrol->value.integer.value[1];

	/* make sure userspace volume fall in (0, 0xfc-0x3c) */
	l = clamp(l, 0, 0xfc - 0x3c);
	r = clamp(r, 0, 0xfc - 0x3c);

	/* invert it, get the value can be set to register */
	l = 0xfc - l;
	r = 0xfc - r;

	/* shift to get the register value */
	reg = l << SGTL5000_DAC_VOL_LEFT_SHIFT |
		r << SGTL5000_DAC_VOL_RIGHT_SHIFT;

	snd_soc_write(codec, SGTL5000_CHIP_DAC_VOL, reg);

	return 0;
}

static const DECLARE_TLV_DB_SCALE(capture_6db_attenuate, -600, 600, 0);

/* tlv for mic gain, 0db 20db 30db 40db */
static const unsigned int mic_gain_tlv[] = {
	TLV_DB_RANGE_HEAD(4),
	0, 0, TLV_DB_SCALE_ITEM(0, 0, 0),
	1, 3, TLV_DB_SCALE_ITEM(2000, 1000, 0),
};

/* tlv for hp volume, -51.5db to 12.0db, step .5db */
static const DECLARE_TLV_DB_SCALE(headphone_volume, -5150, 50, 0);

static const struct snd_kcontrol_new sgtl5000_snd_controls[] = {
	/* SOC_DOUBLE_S8_TLV with invert */
	{
		.iface = SNDRV_CTL_ELEM_IFACE_MIXER,
		.name = "PCM Playback Volume",
		.access = SNDRV_CTL_ELEM_ACCESS_TLV_READ |
			SNDRV_CTL_ELEM_ACCESS_READWRITE,
		.info = dac_info_volsw,
		.get = dac_get_volsw,
		.put = dac_put_volsw,
	},

	SOC_DOUBLE("Capture Volume", SGTL5000_CHIP_ANA_ADC_CTRL, 0, 4, 0xf, 0),
	SOC_SINGLE_TLV("Capture Attenuate Switch (-6dB)",
			SGTL5000_CHIP_ANA_ADC_CTRL,
			8, 2, 0, capture_6db_attenuate),
	SOC_SINGLE("Capture ZC Switch", SGTL5000_CHIP_ANA_CTRL, 1, 1, 0),

	SOC_DOUBLE_TLV("Headphone Playback Volume",
			SGTL5000_CHIP_ANA_HP_CTRL,
			0, 8,
			0x7f, 1,
			headphone_volume),
	SOC_SINGLE("Headphone Playback ZC Switch", SGTL5000_CHIP_ANA_CTRL,
			5, 1, 0),

	SOC_SINGLE_TLV("Mic Volume", SGTL5000_CHIP_MIC_CTRL,
			0, 4, 0, mic_gain_tlv),
};

/* mute the codec used by alsa core */
static int sgtl5000_digital_mute(struct snd_soc_dai *codec_dai, int mute)
{
	struct snd_soc_codec *codec = codec_dai->codec;
	u16 adcdac_ctrl = SGTL5000_DAC_MUTE_LEFT | SGTL5000_DAC_MUTE_RIGHT;

	snd_soc_update_bits(codec, SGTL5000_CHIP_ADCDAC_CTRL,
			adcdac_ctrl, mute ? adcdac_ctrl : 0);

	return 0;
}

/* set codec format */
static int sgtl5000_set_dai_fmt(struct snd_soc_dai *codec_dai, unsigned int fmt)
{
	struct snd_soc_codec *codec = codec_dai->codec;
	struct sgtl5000_priv *sgtl5000 = snd_soc_codec_get_drvdata(codec);
	u16 i2sctl = 0;

	sgtl5000->master = 0;
	/*
	 * i2s clock and frame master setting.
	 * ONLY support:
	 *  - clock and frame slave,
	 *  - clock and frame master
	 */
	switch (fmt & SND_SOC_DAIFMT_MASTER_MASK) {
	case SND_SOC_DAIFMT_CBS_CFS:
		break;
	case SND_SOC_DAIFMT_CBM_CFM:
		i2sctl |= SGTL5000_I2S_MASTER;
		sgtl5000->master = 1;
		break;
	default:
		return -EINVAL;
	}

	/* setting i2s data format */
	switch (fmt & SND_SOC_DAIFMT_FORMAT_MASK) {
	case SND_SOC_DAIFMT_DSP_A:
		i2sctl |= SGTL5000_I2S_MODE_PCM;
		break;
	case SND_SOC_DAIFMT_DSP_B:
		i2sctl |= SGTL5000_I2S_MODE_PCM;
		i2sctl |= SGTL5000_I2S_LRALIGN;
		break;
	case SND_SOC_DAIFMT_I2S:
		i2sctl |= SGTL5000_I2S_MODE_I2S_LJ;
		break;
	case SND_SOC_DAIFMT_RIGHT_J:
		i2sctl |= SGTL5000_I2S_MODE_RJ;
		i2sctl |= SGTL5000_I2S_LRPOL;
		break;
	case SND_SOC_DAIFMT_LEFT_J:
		i2sctl |= SGTL5000_I2S_MODE_I2S_LJ;
		i2sctl |= SGTL5000_I2S_LRALIGN;
		break;
	default:
		return -EINVAL;
	}

	sgtl5000->fmt = fmt & SND_SOC_DAIFMT_FORMAT_MASK;

	/* Clock inversion */
	switch (fmt & SND_SOC_DAIFMT_INV_MASK) {
	case SND_SOC_DAIFMT_NB_NF:
		break;
	case SND_SOC_DAIFMT_IB_NF:
		i2sctl |= SGTL5000_I2S_SCLK_INV;
		break;
	default:
		return -EINVAL;
	}

	snd_soc_write(codec, SGTL5000_CHIP_I2S_CTRL, i2sctl);

	return 0;
}

/* set codec sysclk */
static int sgtl5000_set_dai_sysclk(struct snd_soc_dai *codec_dai,
				   int clk_id, unsigned int freq, int dir)
{
	struct snd_soc_codec *codec = codec_dai->codec;
	struct sgtl5000_priv *sgtl5000 = snd_soc_codec_get_drvdata(codec);

	switch (clk_id) {
	case SGTL5000_SYSCLK:
		sgtl5000->sysclk = freq;
		break;
	default:
		return -EINVAL;
	}

	return 0;
}

/*
 * set clock according to i2s frame clock,
 * sgtl5000 provide 2 clock sources.
 * 1. sys_mclk. sample freq can only configure to
 *	1/256, 1/384, 1/512 of sys_mclk.
 * 2. pll. can derive any audio clocks.
 *
 * clock setting rules:
 * 1. in slave mode, only sys_mclk can use.
 * 2. as constraint by sys_mclk, sample freq should
 *	set to 32k, 44.1k and above.
 * 3. using sys_mclk prefer to pll to save power.
 */
static int sgtl5000_set_clock(struct snd_soc_codec *codec, int frame_rate)
{
	struct sgtl5000_priv *sgtl5000 = snd_soc_codec_get_drvdata(codec);
	int clk_ctl = 0;
	int sys_fs;	/* sample freq */

	/*
	 * sample freq should be divided by frame clock,
	 * if frame clock lower than 44.1khz, sample feq should set to
	 * 32khz or 44.1khz.
	 */
	switch (frame_rate) {
	case 8000:
	case 16000:
		sys_fs = 32000;
		break;
	case 11025:
	case 22050:
		sys_fs = 44100;
		break;
	default:
		sys_fs = frame_rate;
		break;
	}

	/* set divided factor of frame clock */
	switch (sys_fs / frame_rate) {
	case 4:
		clk_ctl |= SGTL5000_RATE_MODE_DIV_4 << SGTL5000_RATE_MODE_SHIFT;
		break;
	case 2:
		clk_ctl |= SGTL5000_RATE_MODE_DIV_2 << SGTL5000_RATE_MODE_SHIFT;
		break;
	case 1:
		clk_ctl |= SGTL5000_RATE_MODE_DIV_1 << SGTL5000_RATE_MODE_SHIFT;
		break;
	default:
		return -EINVAL;
	}

	/* set the sys_fs according to frame rate */
	switch (sys_fs) {
	case 32000:
		clk_ctl |= SGTL5000_SYS_FS_32k << SGTL5000_SYS_FS_SHIFT;
		break;
	case 44100:
		clk_ctl |= SGTL5000_SYS_FS_44_1k << SGTL5000_SYS_FS_SHIFT;
		break;
	case 48000:
		clk_ctl |= SGTL5000_SYS_FS_48k << SGTL5000_SYS_FS_SHIFT;
		break;
	case 96000:
		clk_ctl |= SGTL5000_SYS_FS_96k << SGTL5000_SYS_FS_SHIFT;
		break;
	default:
		dev_err(codec->dev, "frame rate %d not supported\n",
			frame_rate);
		return -EINVAL;
	}

	/*
	 * calculate the divider of mclk/sample_freq,
	 * factor of freq =96k can only be 256, since mclk in range (12m,27m)
	 */
	switch (sgtl5000->sysclk / sys_fs) {
	case 256:
		clk_ctl |= SGTL5000_MCLK_FREQ_256FS <<
			SGTL5000_MCLK_FREQ_SHIFT;
		break;
	case 384:
		clk_ctl |= SGTL5000_MCLK_FREQ_384FS <<
			SGTL5000_MCLK_FREQ_SHIFT;
		break;
	case 512:
		clk_ctl |= SGTL5000_MCLK_FREQ_512FS <<
			SGTL5000_MCLK_FREQ_SHIFT;
		break;
	default:
		/* if mclk not satisify the divider, use pll */
		if (sgtl5000->master) {
			clk_ctl |= SGTL5000_MCLK_FREQ_PLL <<
				SGTL5000_MCLK_FREQ_SHIFT;
		} else {
			dev_err(codec->dev,
				"PLL not supported in slave mode\n");
			return -EINVAL;
		}
	}

	/* if using pll, please check manual 6.4.2 for detail */
	if ((clk_ctl & SGTL5000_MCLK_FREQ_MASK) == SGTL5000_MCLK_FREQ_PLL) {
		u64 out, t;
		int div2;
		int pll_ctl;
		unsigned int in, int_div, frac_div;

		if (sgtl5000->sysclk > 17000000) {
			div2 = 1;
			in = sgtl5000->sysclk / 2;
		} else {
			div2 = 0;
			in = sgtl5000->sysclk;
		}
		if (sys_fs == 44100)
			out = 180633600;
		else
			out = 196608000;
		t = do_div(out, in);
		int_div = out;
		t *= 2048;
		do_div(t, in);
		frac_div = t;
		pll_ctl = int_div << SGTL5000_PLL_INT_DIV_SHIFT |
		    frac_div << SGTL5000_PLL_FRAC_DIV_SHIFT;

		snd_soc_write(codec, SGTL5000_CHIP_PLL_CTRL, pll_ctl);
		if (div2)
			snd_soc_update_bits(codec,
				SGTL5000_CHIP_CLK_TOP_CTRL,
				SGTL5000_INPUT_FREQ_DIV2,
				SGTL5000_INPUT_FREQ_DIV2);
		else
			snd_soc_update_bits(codec,
				SGTL5000_CHIP_CLK_TOP_CTRL,
				SGTL5000_INPUT_FREQ_DIV2,
				0);

		/* power up pll */
		snd_soc_update_bits(codec, SGTL5000_CHIP_ANA_POWER,
			SGTL5000_PLL_POWERUP | SGTL5000_VCOAMP_POWERUP,
			SGTL5000_PLL_POWERUP | SGTL5000_VCOAMP_POWERUP);
	} else {
		/* power down pll */
		snd_soc_update_bits(codec, SGTL5000_CHIP_ANA_POWER,
			SGTL5000_PLL_POWERUP | SGTL5000_VCOAMP_POWERUP,
			0);
	}

	/* if using pll, clk_ctrl must be set after pll power up */
	snd_soc_write(codec, SGTL5000_CHIP_CLK_CTRL, clk_ctl);

	return 0;
}

/*
 * Set PCM DAI bit size and sample rate.
 * input: params_rate, params_fmt
 */
static int sgtl5000_pcm_hw_params(struct snd_pcm_substream *substream,
				  struct snd_pcm_hw_params *params,
				  struct snd_soc_dai *dai)
{
	struct snd_soc_pcm_runtime *rtd = substream->private_data;
	struct snd_soc_codec *codec = rtd->codec;
	struct sgtl5000_priv *sgtl5000 = snd_soc_codec_get_drvdata(codec);
	int channels = params_channels(params);
	int i2s_ctl = 0;
	int stereo;
	int ret;

	/* sysclk should already set */
	if (!sgtl5000->sysclk) {
		dev_err(codec->dev, "%s: set sysclk first!\n", __func__);
		return -EFAULT;
	}

	if (substream->stream == SNDRV_PCM_STREAM_PLAYBACK)
		stereo = SGTL5000_DAC_STEREO;
	else
		stereo = SGTL5000_ADC_STEREO;

	/* set mono to save power */
	snd_soc_update_bits(codec, SGTL5000_CHIP_ANA_POWER, stereo,
			channels == 1 ? 0 : stereo);

	/* set codec clock base on lrclk */
	ret = sgtl5000_set_clock(codec, params_rate(params));
	if (ret)
		return ret;

	/* set i2s data format */
	switch (params_format(params)) {
	case SNDRV_PCM_FORMAT_S16_LE:
		if (sgtl5000->fmt == SND_SOC_DAIFMT_RIGHT_J)
			return -EINVAL;
		i2s_ctl |= SGTL5000_I2S_DLEN_16 << SGTL5000_I2S_DLEN_SHIFT;
		i2s_ctl |= SGTL5000_I2S_SCLKFREQ_32FS <<
		    SGTL5000_I2S_SCLKFREQ_SHIFT;
		break;
	case SNDRV_PCM_FORMAT_S20_3LE:
		i2s_ctl |= SGTL5000_I2S_DLEN_20 << SGTL5000_I2S_DLEN_SHIFT;
		i2s_ctl |= SGTL5000_I2S_SCLKFREQ_64FS <<
		    SGTL5000_I2S_SCLKFREQ_SHIFT;
		break;
	case SNDRV_PCM_FORMAT_S24_LE:
		i2s_ctl |= SGTL5000_I2S_DLEN_24 << SGTL5000_I2S_DLEN_SHIFT;
		i2s_ctl |= SGTL5000_I2S_SCLKFREQ_64FS <<
		    SGTL5000_I2S_SCLKFREQ_SHIFT;
		break;
	case SNDRV_PCM_FORMAT_S32_LE:
		if (sgtl5000->fmt == SND_SOC_DAIFMT_RIGHT_J)
			return -EINVAL;
		i2s_ctl |= SGTL5000_I2S_DLEN_32 << SGTL5000_I2S_DLEN_SHIFT;
		i2s_ctl |= SGTL5000_I2S_SCLKFREQ_64FS <<
		    SGTL5000_I2S_SCLKFREQ_SHIFT;
		break;
	default:
		return -EINVAL;
	}

	snd_soc_update_bits(codec, SGTL5000_CHIP_I2S_CTRL, i2s_ctl, i2s_ctl);

	return 0;
}

#ifdef CONFIG_REGULATOR
static int ldo_regulator_is_enabled(struct regulator_dev *dev)
{
	struct ldo_regulator *ldo = rdev_get_drvdata(dev);

	return ldo->enabled;
}

static int ldo_regulator_enable(struct regulator_dev *dev)
{
	struct ldo_regulator *ldo = rdev_get_drvdata(dev);
	struct snd_soc_codec *codec = (struct snd_soc_codec *)ldo->codec_data;
	int reg;

	if (ldo_regulator_is_enabled(dev))
		return 0;

	/* set regulator value firstly */
	reg = (1600 - ldo->voltage / 1000) / 50;
	reg = clamp(reg, 0x0, 0xf);

	/* amend the voltage value, unit: uV */
	ldo->voltage = (1600 - reg * 50) * 1000;

	/* set voltage to register */
	snd_soc_update_bits(codec, SGTL5000_CHIP_LINREG_CTRL,
				(0x1 << 4) - 1, reg);

	snd_soc_update_bits(codec, SGTL5000_CHIP_ANA_POWER,
				SGTL5000_LINEREG_D_POWERUP,
				SGTL5000_LINEREG_D_POWERUP);

	/* when internal ldo enabled, simple digital power can be disabled */
	snd_soc_update_bits(codec, SGTL5000_CHIP_ANA_POWER,
				SGTL5000_LINREG_SIMPLE_POWERUP,
				0);

	ldo->enabled = 1;
	return 0;
}

static int ldo_regulator_disable(struct regulator_dev *dev)
{
	struct ldo_regulator *ldo = rdev_get_drvdata(dev);
	struct snd_soc_codec *codec = (struct snd_soc_codec *)ldo->codec_data;

	snd_soc_update_bits(codec, SGTL5000_CHIP_ANA_POWER,
				SGTL5000_LINEREG_D_POWERUP,
				0);

	/* clear voltage info */
	snd_soc_update_bits(codec, SGTL5000_CHIP_LINREG_CTRL,
				(0x1 << 4) - 1, 0);

	ldo->enabled = 0;

	return 0;
}

static int ldo_regulator_get_voltage(struct regulator_dev *dev)
{
	struct ldo_regulator *ldo = rdev_get_drvdata(dev);

	return ldo->voltage;
}

static struct regulator_ops ldo_regulator_ops = {
	.is_enabled = ldo_regulator_is_enabled,
	.enable = ldo_regulator_enable,
	.disable = ldo_regulator_disable,
	.get_voltage = ldo_regulator_get_voltage,
};

static int ldo_regulator_register(struct snd_soc_codec *codec,
				struct regulator_init_data *init_data,
				int voltage)
{
	struct ldo_regulator *ldo;

	ldo = kzalloc(sizeof(struct ldo_regulator), GFP_KERNEL);

	if (!ldo) {
		dev_err(codec->dev, "failed to allocate ldo_regulator\n");
		return -ENOMEM;
	}

	ldo->desc.name = kstrdup(dev_name(codec->dev), GFP_KERNEL);
	if (!ldo->desc.name) {
		kfree(ldo);
		dev_err(codec->dev, "failed to allocate decs name memory\n");
		return -ENOMEM;
	}

	ldo->desc.type  = REGULATOR_VOLTAGE;
	ldo->desc.owner = THIS_MODULE;
	ldo->desc.ops   = &ldo_regulator_ops;
	ldo->desc.n_voltages = 1;

	ldo->codec_data = codec;
	ldo->voltage = voltage;

	ldo->dev = regulator_register(&ldo->desc, codec->dev,
					  init_data, ldo);
	if (IS_ERR(ldo->dev)) {
		int ret = PTR_ERR(ldo->dev);

		dev_err(codec->dev, "failed to register regulator\n");
		kfree(ldo->desc.name);
		kfree(ldo);

		return ret;
	}

	return 0;
}

static int ldo_regulator_remove(struct snd_soc_codec *codec)
{
	struct sgtl5000_priv *sgtl5000 = snd_soc_codec_get_drvdata(codec);
	struct ldo_regulator *ldo = sgtl5000->ldo;

	if (!ldo)
		return 0;

	regulator_unregister(ldo->dev);
	kfree(ldo->desc.name);
	kfree(ldo);

	return 0;
}
#else
static int ldo_regulator_register(struct snd_soc_codec *codec,
				struct regulator_init_data *init_data,
				int voltage)
{
	dev_err(codec->dev, "this setup needs regulator support in the kernel\n");
	return -EINVAL;
}

static int ldo_regulator_remove(struct snd_soc_codec *codec)
{
	return 0;
}
#endif

/*
 * set dac bias
 * common state changes:
 * startup:
 * off --> standby --> prepare --> on
 * standby --> prepare --> on
 *
 * stop:
 * on --> prepare --> standby
 */
static int sgtl5000_set_bias_level(struct snd_soc_codec *codec,
				   enum snd_soc_bias_level level)
{
	int ret;
	struct sgtl5000_priv *sgtl5000 = snd_soc_codec_get_drvdata(codec);

	switch (level) {
	case SND_SOC_BIAS_ON:
	case SND_SOC_BIAS_PREPARE:
		break;
	case SND_SOC_BIAS_STANDBY:
		if (codec->dapm.bias_level == SND_SOC_BIAS_OFF) {
			ret = regulator_bulk_enable(
						ARRAY_SIZE(sgtl5000->supplies),
						sgtl5000->supplies);
			if (ret)
				return ret;
			udelay(10);
		}

		break;
	case SND_SOC_BIAS_OFF:
		regulator_bulk_disable(ARRAY_SIZE(sgtl5000->supplies),
					sgtl5000->supplies);
		break;
	}

	codec->dapm.bias_level = level;
	return 0;
}

#define SGTL5000_FORMATS (SNDRV_PCM_FMTBIT_S16_LE |\
			SNDRV_PCM_FMTBIT_S20_3LE |\
			SNDRV_PCM_FMTBIT_S24_LE |\
			SNDRV_PCM_FMTBIT_S32_LE)

static struct snd_soc_dai_ops sgtl5000_ops = {
	.hw_params = sgtl5000_pcm_hw_params,
	.digital_mute = sgtl5000_digital_mute,
	.set_fmt = sgtl5000_set_dai_fmt,
	.set_sysclk = sgtl5000_set_dai_sysclk,
};

static struct snd_soc_dai_driver sgtl5000_dai = {
	.name = "sgtl5000",
	.playback = {
		.stream_name = "Playback",
		.channels_min = 1,
		.channels_max = 2,
		/*
		 * only support 8~48K + 96K,
		 * TODO modify hw_param to support more
		 */
		.rates = SNDRV_PCM_RATE_8000_48000 | SNDRV_PCM_RATE_96000,
		.formats = SGTL5000_FORMATS,
	},
	.capture = {
		.stream_name = "Capture",
		.channels_min = 1,
		.channels_max = 2,
		.rates = SNDRV_PCM_RATE_8000_48000 | SNDRV_PCM_RATE_96000,
		.formats = SGTL5000_FORMATS,
	},
	.ops = &sgtl5000_ops,
	.symmetric_rates = 1,
};

static int sgtl5000_volatile_register(struct snd_soc_codec *codec,
					unsigned int reg)
{
	switch (reg) {
	case SGTL5000_CHIP_ID:
	case SGTL5000_CHIP_ADCDAC_CTRL:
	case SGTL5000_CHIP_ANA_STATUS:
		return 1;
	}

	return 0;
}

#ifdef CONFIG_SUSPEND
static int sgtl5000_suspend(struct snd_soc_codec *codec, pm_message_t state)
{
	sgtl5000_set_bias_level(codec, SND_SOC_BIAS_OFF);

	return 0;
}

/*
 * restore all sgtl5000 registers,
 * since a big hole between dap and regular registers,
 * we will restore them respectively.
 */
static int sgtl5000_restore_regs(struct snd_soc_codec *codec)
{
	u16 *cache = codec->reg_cache;
	u16 reg;

	/* restore regular registers */
	for (reg = 0; reg <= SGTL5000_CHIP_SHORT_CTRL; reg += 2) {

		/* this regs depends on the others */
		if (reg == SGTL5000_CHIP_ANA_POWER ||
			reg == SGTL5000_CHIP_CLK_CTRL ||
			reg == SGTL5000_CHIP_LINREG_CTRL ||
			reg == SGTL5000_CHIP_LINE_OUT_CTRL ||
			reg == SGTL5000_CHIP_CLK_CTRL)
			continue;

		snd_soc_write(codec, reg, cache[reg]);
	}

	/* restore dap registers */
	for (reg = SGTL5000_DAP_REG_OFFSET; reg < SGTL5000_MAX_REG_OFFSET; reg += 2)
		snd_soc_write(codec, reg, cache[reg]);

	/*
	 * restore power and other regs according
	 * to set_power() and set_clock()
	 */
	snd_soc_write(codec, SGTL5000_CHIP_LINREG_CTRL,
			cache[SGTL5000_CHIP_LINREG_CTRL]);

	snd_soc_write(codec, SGTL5000_CHIP_ANA_POWER,
			cache[SGTL5000_CHIP_ANA_POWER]);

	snd_soc_write(codec, SGTL5000_CHIP_CLK_CTRL,
			cache[SGTL5000_CHIP_CLK_CTRL]);

	snd_soc_write(codec, SGTL5000_CHIP_REF_CTRL,
			cache[SGTL5000_CHIP_REF_CTRL]);

	snd_soc_write(codec, SGTL5000_CHIP_LINE_OUT_CTRL,
			cache[SGTL5000_CHIP_LINE_OUT_CTRL]);
	return 0;
}

static int sgtl5000_resume(struct snd_soc_codec *codec)
{
	/* Bring the codec back up to standby to enable regulators */
	sgtl5000_set_bias_level(codec, SND_SOC_BIAS_STANDBY);

	/* Restore registers by cached in memory */
	sgtl5000_restore_regs(codec);
	return 0;
}
#else
#define sgtl5000_suspend NULL
#define sgtl5000_resume  NULL
#endif	/* CONFIG_SUSPEND */

/*
 * sgtl5000 has 3 internal power supplies:
 * 1. VAG, normally set to vdda/2
 * 2. chargepump, set to different value
 *	according to voltage of vdda and vddio
 * 3. line out VAG, normally set to vddio/2
 *
 * and should be set according to:
 * 1. vddd provided by external or not
 * 2. vdda and vddio voltage value. > 3.1v or not
 * 3. chip revision >=0x11 or not. If >=0x11, not use external vddd.
 */
static int sgtl5000_set_power_regs(struct snd_soc_codec *codec)
{
	int vddd;
	int vdda;
	int vddio;
	u16 ana_pwr;
	u16 lreg_ctrl;
	int vag;
	struct sgtl5000_priv *sgtl5000 = snd_soc_codec_get_drvdata(codec);

	vdda  = regulator_get_voltage(sgtl5000->supplies[VDDA].consumer);
	vddio = regulator_get_voltage(sgtl5000->supplies[VDDIO].consumer);
	vddd  = regulator_get_voltage(sgtl5000->supplies[VDDD].consumer);

	vdda  = vdda / 1000;
	vddio = vddio / 1000;
	vddd  = vddd / 1000;

	if (vdda <= 0 || vddio <= 0 || vddd < 0) {
		dev_err(codec->dev, "regulator voltage not set correctly\n");

		return -EINVAL;
	}

	/* according to datasheet, maximum voltage of supplies */
	if (vdda > 3600 || vddio > 3600 || vddd > 1980) {
		dev_err(codec->dev,
			"exceed max voltage vdda %dmv vddio %dma vddd %dma\n",
			vdda, vddio, vddd);

		return -EINVAL;
	}

	/* reset value */
	ana_pwr = snd_soc_read(codec, SGTL5000_CHIP_ANA_POWER);
	ana_pwr |= SGTL5000_DAC_STEREO |
			SGTL5000_ADC_STEREO |
			SGTL5000_REFTOP_POWERUP;
	lreg_ctrl = snd_soc_read(codec, SGTL5000_CHIP_LINREG_CTRL);

	if (vddio < 3100 && vdda < 3100) {
		/* enable internal oscillator used for charge pump */
		snd_soc_update_bits(codec, SGTL5000_CHIP_CLK_TOP_CTRL,
					SGTL5000_INT_OSC_EN,
					SGTL5000_INT_OSC_EN);
		/* Enable VDDC charge pump */
		ana_pwr |= SGTL5000_VDDC_CHRGPMP_POWERUP;
	} else if (vddio >= 3100 && vdda >= 3100) {
		/*
		 * if vddio and vddd > 3.1v,
		 * charge pump should be clean before set ana_pwr
		 */
		snd_soc_update_bits(codec, SGTL5000_CHIP_ANA_POWER,
				SGTL5000_VDDC_CHRGPMP_POWERUP, 0);

		/* VDDC use VDDIO rail */
		lreg_ctrl |= SGTL5000_VDDC_ASSN_OVRD;
		lreg_ctrl |= SGTL5000_VDDC_MAN_ASSN_VDDIO <<
			    SGTL5000_VDDC_MAN_ASSN_SHIFT;
	}

	snd_soc_write(codec, SGTL5000_CHIP_LINREG_CTRL, lreg_ctrl);

	snd_soc_write(codec, SGTL5000_CHIP_ANA_POWER, ana_pwr);

	/* set voltage to register */
	snd_soc_update_bits(codec, SGTL5000_CHIP_LINREG_CTRL,
				(0x1 << 4) - 1, 0x8);

	/*
	 * if vddd linear reg has been enabled,
	 * simple digital supply should be clear to get
	 * proper VDDD voltage.
	 */
	if (ana_pwr & SGTL5000_LINEREG_D_POWERUP)
		snd_soc_update_bits(codec, SGTL5000_CHIP_ANA_POWER,
				SGTL5000_LINREG_SIMPLE_POWERUP,
				0);
	else
		snd_soc_update_bits(codec, SGTL5000_CHIP_ANA_POWER,
				SGTL5000_LINREG_SIMPLE_POWERUP |
				SGTL5000_STARTUP_POWERUP,
				0);

	/*
	 * set ADC/DAC VAG to vdda / 2,
	 * should stay in range (0.8v, 1.575v)
	 */
	vag = vdda / 2;
	if (vag <= SGTL5000_ANA_GND_BASE)
		vag = 0;
	else if (vag >= SGTL5000_ANA_GND_BASE + SGTL5000_ANA_GND_STP *
		 (SGTL5000_ANA_GND_MASK >> SGTL5000_ANA_GND_SHIFT))
		vag = SGTL5000_ANA_GND_MASK >> SGTL5000_ANA_GND_SHIFT;
	else
		vag = (vag - SGTL5000_ANA_GND_BASE) / SGTL5000_ANA_GND_STP;

	snd_soc_update_bits(codec, SGTL5000_CHIP_REF_CTRL,
			vag << SGTL5000_ANA_GND_SHIFT,
			vag << SGTL5000_ANA_GND_SHIFT);

	/* set line out VAG to vddio / 2, in range (0.8v, 1.675v) */
	vag = vddio / 2;
	if (vag <= SGTL5000_LINE_OUT_GND_BASE)
		vag = 0;
	else if (vag >= SGTL5000_LINE_OUT_GND_BASE +
		SGTL5000_LINE_OUT_GND_STP * SGTL5000_LINE_OUT_GND_MAX)
		vag = SGTL5000_LINE_OUT_GND_MAX;
	else
		vag = (vag - SGTL5000_LINE_OUT_GND_BASE) /
		    SGTL5000_LINE_OUT_GND_STP;

	snd_soc_update_bits(codec, SGTL5000_CHIP_LINE_OUT_CTRL,
			vag << SGTL5000_LINE_OUT_GND_SHIFT |
			SGTL5000_LINE_OUT_CURRENT_360u <<
				SGTL5000_LINE_OUT_CURRENT_SHIFT,
			vag << SGTL5000_LINE_OUT_GND_SHIFT |
			SGTL5000_LINE_OUT_CURRENT_360u <<
				SGTL5000_LINE_OUT_CURRENT_SHIFT);

	return 0;
}

static int sgtl5000_replace_vddd_with_ldo(struct snd_soc_codec *codec)
{
	struct sgtl5000_priv *sgtl5000 = snd_soc_codec_get_drvdata(codec);
	int ret;

	/* set internal ldo to 1.2v */
	ret = ldo_regulator_register(codec, &ldo_init_data, LDO_VOLTAGE);
	if (ret) {
		dev_err(codec->dev,
			"Failed to register vddd internal supplies: %d\n", ret);
		return ret;
	}

	sgtl5000->supplies[VDDD].supply = LDO_CONSUMER_NAME;

	ret = regulator_bulk_get(codec->dev, ARRAY_SIZE(sgtl5000->supplies),
			sgtl5000->supplies);

	if (ret) {
		ldo_regulator_remove(codec);
		dev_err(codec->dev, "Failed to request supplies: %d\n", ret);
		return ret;
	}

	dev_info(codec->dev, "Using internal LDO instead of VDDD\n");
	return 0;
}

static int sgtl5000_enable_regulators(struct snd_soc_codec *codec)
{
	u16 reg;
	int ret;
	int rev;
	int i;
	int external_vddd = 0;
	struct sgtl5000_priv *sgtl5000 = snd_soc_codec_get_drvdata(codec);

	for (i = 0; i < ARRAY_SIZE(sgtl5000->supplies); i++)
		sgtl5000->supplies[i].supply = supply_names[i];

	ret = regulator_bulk_get(codec->dev, ARRAY_SIZE(sgtl5000->supplies),
				sgtl5000->supplies);
	if (!ret)
		external_vddd = 1;
	else {
		ret = sgtl5000_replace_vddd_with_ldo(codec);
		if (ret)
			return ret;
	}

	ret = regulator_bulk_enable(ARRAY_SIZE(sgtl5000->supplies),
					sgtl5000->supplies);
	if (ret)
		goto err_regulator_free;

	/* wait for all power rails bring up */
	udelay(10);

	/* read chip information */
	reg = snd_soc_read(codec, SGTL5000_CHIP_ID);
	if (((reg & SGTL5000_PARTID_MASK) >> SGTL5000_PARTID_SHIFT) !=
	    SGTL5000_PARTID_PART_ID) {
		dev_err(codec->dev,
			"Device with ID register %x is not a sgtl5000\n", reg);
		ret = -ENODEV;
		goto err_regulator_disable;
	}

	rev = (reg & SGTL5000_REVID_MASK) >> SGTL5000_REVID_SHIFT;
	dev_info(codec->dev, "sgtl5000 revision %d\n", rev);

	/*
	 * workaround for revision 0x11 and later,
	 * roll back to use internal LDO
	 */
	if (external_vddd && rev >= 0x11) {
		/* disable all regulator first */
		regulator_bulk_disable(ARRAY_SIZE(sgtl5000->supplies),
					sgtl5000->supplies);
		/* free VDDD regulator */
		regulator_bulk_free(ARRAY_SIZE(sgtl5000->supplies),
					sgtl5000->supplies);

		ret = sgtl5000_replace_vddd_with_ldo(codec);
		if (ret)
			return ret;

		ret = regulator_bulk_enable(ARRAY_SIZE(sgtl5000->supplies),
						sgtl5000->supplies);
		if (ret)
			goto err_regulator_free;

		/* wait for all power rails bring up */
		udelay(10);
	}

	return 0;

err_regulator_disable:
	regulator_bulk_disable(ARRAY_SIZE(sgtl5000->supplies),
				sgtl5000->supplies);
err_regulator_free:
	regulator_bulk_free(ARRAY_SIZE(sgtl5000->supplies),
				sgtl5000->supplies);
	if (external_vddd)
		ldo_regulator_remove(codec);
	return ret;

}

static int sgtl5000_probe(struct snd_soc_codec *codec)
{
	int ret;
	struct sgtl5000_priv *sgtl5000 = snd_soc_codec_get_drvdata(codec);

	/* setup i2c data ops */
	ret = snd_soc_codec_set_cache_io(codec, 16, 16, SND_SOC_I2C);
	if (ret < 0) {
		dev_err(codec->dev, "Failed to set cache I/O: %d\n", ret);
		return ret;
	}

	ret = sgtl5000_enable_regulators(codec);
	if (ret)
		return ret;

	/* power up sgtl5000 */
	ret = sgtl5000_set_power_regs(codec);
	if (ret)
		goto err;

	/* enable small pop, introduce 400ms delay in turning off */
	snd_soc_update_bits(codec, SGTL5000_CHIP_REF_CTRL,
				SGTL5000_SMALL_POP,
				SGTL5000_SMALL_POP);

	/* disable short cut detector */
	snd_soc_write(codec, SGTL5000_CHIP_SHORT_CTRL, 0);

	/*
	 * set i2s as default input of sound switch
	 * TODO: add sound switch to control and dapm widge.
	 */
	snd_soc_write(codec, SGTL5000_CHIP_SSS_CTRL,
			SGTL5000_DAC_SEL_I2S_IN << SGTL5000_DAC_SEL_SHIFT);
	snd_soc_write(codec, SGTL5000_CHIP_DIG_POWER,
			SGTL5000_ADC_EN | SGTL5000_DAC_EN);

	/* enable dac volume ramp by default */
	snd_soc_write(codec, SGTL5000_CHIP_ADCDAC_CTRL,
			SGTL5000_DAC_VOL_RAMP_EN |
			SGTL5000_DAC_MUTE_RIGHT |
			SGTL5000_DAC_MUTE_LEFT);

	snd_soc_write(codec, SGTL5000_CHIP_PAD_STRENGTH, 0x015f);

	snd_soc_write(codec, SGTL5000_CHIP_ANA_CTRL,
			SGTL5000_HP_ZCD_EN |
			SGTL5000_ADC_ZCD_EN);

	snd_soc_write(codec, SGTL5000_CHIP_MIC_CTRL, 0);

	/*
	 * disable DAP
	 * TODO:
	 * Enable DAP in kcontrol and dapm.
	 */
	snd_soc_write(codec, SGTL5000_DAP_CTRL, 0);

	/* leading to standby state */
	ret = sgtl5000_set_bias_level(codec, SND_SOC_BIAS_STANDBY);
	if (ret)
		goto err;

	snd_soc_add_controls(codec, sgtl5000_snd_controls,
			     ARRAY_SIZE(sgtl5000_snd_controls));

	snd_soc_dapm_new_controls(&codec->dapm, sgtl5000_dapm_widgets,
				  ARRAY_SIZE(sgtl5000_dapm_widgets));

	snd_soc_dapm_add_routes(&codec->dapm, audio_map,
				ARRAY_SIZE(audio_map));

	snd_soc_dapm_new_widgets(&codec->dapm);

	return 0;

err:
	regulator_bulk_disable(ARRAY_SIZE(sgtl5000->supplies),
						sgtl5000->supplies);
	regulator_bulk_free(ARRAY_SIZE(sgtl5000->supplies),
				sgtl5000->supplies);
	ldo_regulator_remove(codec);

	return ret;
}

static int sgtl5000_remove(struct snd_soc_codec *codec)
{
	struct sgtl5000_priv *sgtl5000 = snd_soc_codec_get_drvdata(codec);

	sgtl5000_set_bias_level(codec, SND_SOC_BIAS_OFF);

	regulator_bulk_disable(ARRAY_SIZE(sgtl5000->supplies),
						sgtl5000->supplies);
	regulator_bulk_free(ARRAY_SIZE(sgtl5000->supplies),
				sgtl5000->supplies);
	ldo_regulator_remove(codec);

	return 0;
}

static struct snd_soc_codec_driver sgtl5000_driver = {
	.probe = sgtl5000_probe,
	.remove = sgtl5000_remove,
	.suspend = sgtl5000_suspend,
	.resume = sgtl5000_resume,
	.set_bias_level = sgtl5000_set_bias_level,
	.reg_cache_size = ARRAY_SIZE(sgtl5000_regs),
	.reg_word_size = sizeof(u16),
	.reg_cache_step = 2,
	.reg_cache_default = sgtl5000_regs,
	.volatile_register = sgtl5000_volatile_register,
};

static __devinit int sgtl5000_i2c_probe(struct i2c_client *client,
					const struct i2c_device_id *id)
{
	struct sgtl5000_priv *sgtl5000;
	int ret;

	sgtl5000 = kzalloc(sizeof(struct sgtl5000_priv), GFP_KERNEL);
	if (!sgtl5000)
		return -ENOMEM;

	i2c_set_clientdata(client, sgtl5000);

	ret = snd_soc_register_codec(&client->dev,
			&sgtl5000_driver, &sgtl5000_dai, 1);
	if (ret) {
		dev_err(&client->dev, "Failed to register codec: %d\n", ret);
		kfree(sgtl5000);
		return ret;
	}

	return 0;
}

static __devexit int sgtl5000_i2c_remove(struct i2c_client *client)
{
	struct sgtl5000_priv *sgtl5000 = i2c_get_clientdata(client);

	snd_soc_unregister_codec(&client->dev);

	kfree(sgtl5000);
	return 0;
}

static const struct i2c_device_id sgtl5000_id[] = {
	{"sgtl5000", 0},
	{},
};

MODULE_DEVICE_TABLE(i2c, sgtl5000_id);

static const struct of_device_id sgtl5000_dt_ids[] = {
	{ .compatible = "fsl,sgtl5000", },
	{ /* sentinel */ }
};
MODULE_DEVICE_TABLE(i2c, sgtl5000_dt_ids);

static struct i2c_driver sgtl5000_i2c_driver = {
	.driver = {
		   .name = "sgtl5000",
		   .owner = THIS_MODULE,
		   .of_match_table = sgtl5000_dt_ids,
		   },
	.probe = sgtl5000_i2c_probe,
	.remove = __devexit_p(sgtl5000_i2c_remove),
	.id_table = sgtl5000_id,
};

static int __init sgtl5000_modinit(void)
{
	return i2c_add_driver(&sgtl5000_i2c_driver);
}
module_init(sgtl5000_modinit);

static void __exit sgtl5000_exit(void)
{
	i2c_del_driver(&sgtl5000_i2c_driver);
}
module_exit(sgtl5000_exit);

MODULE_DESCRIPTION("Freescale SGTL5000 ALSA SoC Codec Driver");
MODULE_AUTHOR("Zeng Zhaoming <zhaoming.zeng@freescale.com>");
MODULE_LICENSE("GPL");<|MERGE_RESOLUTION|>--- conflicted
+++ resolved
@@ -34,76 +34,6 @@
 #define SGTL5000_DAP_REG_OFFSET	0x0100
 #define SGTL5000_MAX_REG_OFFSET	0x013A
 
-<<<<<<< HEAD
-/* default value of sgtl5000 registers except DAP */
-static const u16 sgtl5000_regs[SGTL5000_MAX_REG_OFFSET >> 1] =  {
-	0xa011, /* 0x0000, CHIP_ID. 11 stand for revison 17 */
-	0x0000, /* 0x0002, CHIP_DIG_POWER. */
-	0x0008, /* 0x0004, CHIP_CKL_CTRL */
-	0x0010, /* 0x0006, CHIP_I2S_CTRL */
-	0x0000, /* 0x0008, reserved */
-	0x0008, /* 0x000A, CHIP_SSS_CTRL */
-	0x0000, /* 0x000C, reserved */
-	0x020c, /* 0x000E, CHIP_ADCDAC_CTRL */
-	0x3c3c, /* 0x0010, CHIP_DAC_VOL */
-	0x0000, /* 0x0012, reserved */
-	0x015f, /* 0x0014, CHIP_PAD_STRENGTH */
-	0x0000, /* 0x0016, reserved */
-	0x0000, /* 0x0018, reserved */
-	0x0000, /* 0x001A, reserved */
-	0x0000, /* 0x001C, reserved */
-	0x0000, /* 0x001E, reserved */
-	0x0000, /* 0x0020, CHIP_ANA_ADC_CTRL */
-	0x1818, /* 0x0022, CHIP_ANA_HP_CTRL */
-	0x0111, /* 0x0024, CHIP_ANN_CTRL */
-	0x0000, /* 0x0026, CHIP_LINREG_CTRL */
-	0x0000, /* 0x0028, CHIP_REF_CTRL */
-	0x0000, /* 0x002A, CHIP_MIC_CTRL */
-	0x0000, /* 0x002C, CHIP_LINE_OUT_CTRL */
-	0x0404, /* 0x002E, CHIP_LINE_OUT_VOL */
-	0x7060, /* 0x0030, CHIP_ANA_POWER */
-	0x5000, /* 0x0032, CHIP_PLL_CTRL */
-	0x0000, /* 0x0034, CHIP_CLK_TOP_CTRL */
-	0x0000, /* 0x0036, CHIP_ANA_STATUS */
-	0x0000, /* 0x0038, reserved */
-	0x0000, /* 0x003A, CHIP_ANA_TEST2 */
-	0x0000, /* 0x003C, CHIP_SHORT_CTRL */
-	0x0000, /* reserved */
-};
-
-/* default value of dap registers */
-static const u16 sgtl5000_dap_regs[] = {
-	0x0000, /* 0x0100, DAP_CONTROL */
-	0x0000, /* 0x0102, DAP_PEQ */
-	0x0040, /* 0x0104, DAP_BASS_ENHANCE */
-	0x051f, /* 0x0106, DAP_BASS_ENHANCE_CTRL */
-	0x0000, /* 0x0108, DAP_AUDIO_EQ */
-	0x0040, /* 0x010A, DAP_SGTL_SURROUND */
-	0x0000, /* 0x010C, DAP_FILTER_COEF_ACCESS */
-	0x0000, /* 0x010E, DAP_COEF_WR_B0_MSB */
-	0x0000, /* 0x0110, DAP_COEF_WR_B0_LSB */
-	0x0000, /* 0x0112, reserved */
-	0x0000, /* 0x0114, reserved */
-	0x002f, /* 0x0116, DAP_AUDIO_EQ_BASS_BAND0 */
-	0x002f, /* 0x0118, DAP_AUDIO_EQ_BAND0 */
-	0x002f, /* 0x011A, DAP_AUDIO_EQ_BAND2 */
-	0x002f, /* 0x011C, DAP_AUDIO_EQ_BAND3 */
-	0x002f, /* 0x011E, DAP_AUDIO_EQ_TREBLE_BAND4 */
-	0x8000, /* 0x0120, DAP_MAIN_CHAN */
-	0x0000, /* 0x0122, DAP_MIX_CHAN */
-	0x0510, /* 0x0124, DAP_AVC_CTRL */
-	0x1473, /* 0x0126, DAP_AVC_THRESHOLD */
-	0x0028, /* 0x0128, DAP_AVC_ATTACK */
-	0x0050, /* 0x012A, DAP_AVC_DECAY */
-	0x0000, /* 0x012C, DAP_COEF_WR_B1_MSB */
-	0x0000, /* 0x012E, DAP_COEF_WR_B1_LSB */
-	0x0000, /* 0x0130, DAP_COEF_WR_B2_MSB */
-	0x0000, /* 0x0132, DAP_COEF_WR_B2_LSB */
-	0x0000, /* 0x0134, DAP_COEF_WR_A1_MSB */
-	0x0000, /* 0x0136, DAP_COEF_WR_A1_LSB */
-	0x0000, /* 0x0138, DAP_COEF_WR_A2_MSB */
-	0x0000, /* 0x013A, DAP_COEF_WR_A2_LSB */
-=======
 /* default value of sgtl5000 registers */
 static const u16 sgtl5000_regs[SGTL5000_MAX_REG_OFFSET] =  {
 	[SGTL5000_CHIP_CLK_CTRL] = 0x0008,
@@ -129,7 +59,6 @@
 	[SGTL5000_DAP_AVC_THRESHOLD] = 0x1473,
 	[SGTL5000_DAP_AVC_ATTACK] = 0x0028,
 	[SGTL5000_DAP_AVC_DECAY] = 0x0050,
->>>>>>> 22de4534
 };
 
 /* regulator supplies for sgtl5000, VDDD is an optional external supply */

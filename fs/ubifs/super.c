/*
 * This file is part of UBIFS.
 *
 * Copyright (C) 2006-2008 Nokia Corporation.
 *
 * This program is free software; you can redistribute it and/or modify it
 * under the terms of the GNU General Public License version 2 as published by
 * the Free Software Foundation.
 *
 * This program is distributed in the hope that it will be useful, but WITHOUT
 * ANY WARRANTY; without even the implied warranty of MERCHANTABILITY or
 * FITNESS FOR A PARTICULAR PURPOSE.  See the GNU General Public License for
 * more details.
 *
 * You should have received a copy of the GNU General Public License along with
 * this program; if not, write to the Free Software Foundation, Inc., 51
 * Franklin St, Fifth Floor, Boston, MA 02110-1301 USA
 *
 * Authors: Artem Bityutskiy (Битюцкий Артём)
 *          Adrian Hunter
 */

/*
 * This file implements UBIFS initialization and VFS superblock operations. Some
 * initialization stuff which is rather large and complex is placed at
 * corresponding subsystems, but most of it is here.
 */

#include <linux/init.h>
#include <linux/slab.h>
#include <linux/module.h>
#include <linux/ctype.h>
#include <linux/kthread.h>
#include <linux/parser.h>
#include <linux/seq_file.h>
#include <linux/mount.h>
#include <linux/math64.h>
#include <linux/writeback.h>
#include "ubifs.h"

/*
 * Maximum amount of memory we may 'kmalloc()' without worrying that we are
 * allocating too much.
 */
#define UBIFS_KMALLOC_OK (128*1024)

/* Slab cache for UBIFS inodes */
struct kmem_cache *ubifs_inode_slab;

/* UBIFS TNC shrinker description */
static struct shrinker ubifs_shrinker_info = {
	.shrink = ubifs_shrinker,
	.seeks = DEFAULT_SEEKS,
};

/**
 * validate_inode - validate inode.
 * @c: UBIFS file-system description object
 * @inode: the inode to validate
 *
 * This is a helper function for 'ubifs_iget()' which validates various fields
 * of a newly built inode to make sure they contain sane values and prevent
 * possible vulnerabilities. Returns zero if the inode is all right and
 * a non-zero error code if not.
 */
static int validate_inode(struct ubifs_info *c, const struct inode *inode)
{
	int err;
	const struct ubifs_inode *ui = ubifs_inode(inode);

	if (inode->i_size > c->max_inode_sz) {
		ubifs_err("inode is too large (%lld)",
			  (long long)inode->i_size);
		return 1;
	}

	if (ui->compr_type < 0 || ui->compr_type >= UBIFS_COMPR_TYPES_CNT) {
		ubifs_err("unknown compression type %d", ui->compr_type);
		return 2;
	}

	if (ui->xattr_names + ui->xattr_cnt > XATTR_LIST_MAX)
		return 3;

	if (ui->data_len < 0 || ui->data_len > UBIFS_MAX_INO_DATA)
		return 4;

	if (ui->xattr && (inode->i_mode & S_IFMT) != S_IFREG)
		return 5;

	if (!ubifs_compr_present(ui->compr_type)) {
		ubifs_warn("inode %lu uses '%s' compression, but it was not "
			   "compiled in", inode->i_ino,
			   ubifs_compr_name(ui->compr_type));
	}

	err = dbg_check_dir_size(c, inode);
	return err;
}

struct inode *ubifs_iget(struct super_block *sb, unsigned long inum)
{
	int err;
	union ubifs_key key;
	struct ubifs_ino_node *ino;
	struct ubifs_info *c = sb->s_fs_info;
	struct inode *inode;
	struct ubifs_inode *ui;

	dbg_gen("inode %lu", inum);

	inode = iget_locked(sb, inum);
	if (!inode)
		return ERR_PTR(-ENOMEM);
	if (!(inode->i_state & I_NEW))
		return inode;
	ui = ubifs_inode(inode);

	ino = kmalloc(UBIFS_MAX_INO_NODE_SZ, GFP_NOFS);
	if (!ino) {
		err = -ENOMEM;
		goto out;
	}

	ino_key_init(c, &key, inode->i_ino);

	err = ubifs_tnc_lookup(c, &key, ino);
	if (err)
		goto out_ino;

	inode->i_flags |= (S_NOCMTIME | S_NOATIME);
	inode->i_nlink = le32_to_cpu(ino->nlink);
	inode->i_uid   = le32_to_cpu(ino->uid);
	inode->i_gid   = le32_to_cpu(ino->gid);
	inode->i_atime.tv_sec  = (int64_t)le64_to_cpu(ino->atime_sec);
	inode->i_atime.tv_nsec = le32_to_cpu(ino->atime_nsec);
	inode->i_mtime.tv_sec  = (int64_t)le64_to_cpu(ino->mtime_sec);
	inode->i_mtime.tv_nsec = le32_to_cpu(ino->mtime_nsec);
	inode->i_ctime.tv_sec  = (int64_t)le64_to_cpu(ino->ctime_sec);
	inode->i_ctime.tv_nsec = le32_to_cpu(ino->ctime_nsec);
	inode->i_mode = le32_to_cpu(ino->mode);
	inode->i_size = le64_to_cpu(ino->size);

	ui->data_len    = le32_to_cpu(ino->data_len);
	ui->flags       = le32_to_cpu(ino->flags);
	ui->compr_type  = le16_to_cpu(ino->compr_type);
	ui->creat_sqnum = le64_to_cpu(ino->creat_sqnum);
	ui->xattr_cnt   = le32_to_cpu(ino->xattr_cnt);
	ui->xattr_size  = le32_to_cpu(ino->xattr_size);
	ui->xattr_names = le32_to_cpu(ino->xattr_names);
	ui->synced_i_size = ui->ui_size = inode->i_size;

	ui->xattr = (ui->flags & UBIFS_XATTR_FL) ? 1 : 0;

	err = validate_inode(c, inode);
	if (err)
		goto out_invalid;

	/* Disable read-ahead */
	inode->i_mapping->backing_dev_info = &c->bdi;

	switch (inode->i_mode & S_IFMT) {
	case S_IFREG:
		inode->i_mapping->a_ops = &ubifs_file_address_operations;
		inode->i_op = &ubifs_file_inode_operations;
		inode->i_fop = &ubifs_file_operations;
		if (ui->xattr) {
			ui->data = kmalloc(ui->data_len + 1, GFP_NOFS);
			if (!ui->data) {
				err = -ENOMEM;
				goto out_ino;
			}
			memcpy(ui->data, ino->data, ui->data_len);
			((char *)ui->data)[ui->data_len] = '\0';
		} else if (ui->data_len != 0) {
			err = 10;
			goto out_invalid;
		}
		break;
	case S_IFDIR:
		inode->i_op  = &ubifs_dir_inode_operations;
		inode->i_fop = &ubifs_dir_operations;
		if (ui->data_len != 0) {
			err = 11;
			goto out_invalid;
		}
		break;
	case S_IFLNK:
		inode->i_op = &ubifs_symlink_inode_operations;
		if (ui->data_len <= 0 || ui->data_len > UBIFS_MAX_INO_DATA) {
			err = 12;
			goto out_invalid;
		}
		ui->data = kmalloc(ui->data_len + 1, GFP_NOFS);
		if (!ui->data) {
			err = -ENOMEM;
			goto out_ino;
		}
		memcpy(ui->data, ino->data, ui->data_len);
		((char *)ui->data)[ui->data_len] = '\0';
		break;
	case S_IFBLK:
	case S_IFCHR:
	{
		dev_t rdev;
		union ubifs_dev_desc *dev;

		ui->data = kmalloc(sizeof(union ubifs_dev_desc), GFP_NOFS);
		if (!ui->data) {
			err = -ENOMEM;
			goto out_ino;
		}

		dev = (union ubifs_dev_desc *)ino->data;
		if (ui->data_len == sizeof(dev->new))
			rdev = new_decode_dev(le32_to_cpu(dev->new));
		else if (ui->data_len == sizeof(dev->huge))
			rdev = huge_decode_dev(le64_to_cpu(dev->huge));
		else {
			err = 13;
			goto out_invalid;
		}
		memcpy(ui->data, ino->data, ui->data_len);
		inode->i_op = &ubifs_file_inode_operations;
		init_special_inode(inode, inode->i_mode, rdev);
		break;
	}
	case S_IFSOCK:
	case S_IFIFO:
		inode->i_op = &ubifs_file_inode_operations;
		init_special_inode(inode, inode->i_mode, 0);
		if (ui->data_len != 0) {
			err = 14;
			goto out_invalid;
		}
		break;
	default:
		err = 15;
		goto out_invalid;
	}

	kfree(ino);
	ubifs_set_inode_flags(inode);
	unlock_new_inode(inode);
	return inode;

out_invalid:
	ubifs_err("inode %lu validation failed, error %d", inode->i_ino, err);
	dbg_dump_node(c, ino);
	dbg_dump_inode(c, inode);
	err = -EINVAL;
out_ino:
	kfree(ino);
out:
	ubifs_err("failed to read inode %lu, error %d", inode->i_ino, err);
	iget_failed(inode);
	return ERR_PTR(err);
}

static struct inode *ubifs_alloc_inode(struct super_block *sb)
{
	struct ubifs_inode *ui;

	ui = kmem_cache_alloc(ubifs_inode_slab, GFP_NOFS);
	if (!ui)
		return NULL;

	memset((void *)ui + sizeof(struct inode), 0,
	       sizeof(struct ubifs_inode) - sizeof(struct inode));
	mutex_init(&ui->ui_mutex);
	spin_lock_init(&ui->ui_lock);
	return &ui->vfs_inode;
};

static void ubifs_i_callback(struct rcu_head *head)
{
	struct inode *inode = container_of(head, struct inode, i_rcu);
	struct ubifs_inode *ui = ubifs_inode(inode);
	INIT_LIST_HEAD(&inode->i_dentry);
	kmem_cache_free(ubifs_inode_slab, ui);
}

static void ubifs_destroy_inode(struct inode *inode)
{
	struct ubifs_inode *ui = ubifs_inode(inode);

	kfree(ui->data);
	call_rcu(&inode->i_rcu, ubifs_i_callback);
}

/*
 * Note, Linux write-back code calls this without 'i_mutex'.
 */
static int ubifs_write_inode(struct inode *inode, struct writeback_control *wbc)
{
	int err = 0;
	struct ubifs_info *c = inode->i_sb->s_fs_info;
	struct ubifs_inode *ui = ubifs_inode(inode);

	ubifs_assert(!ui->xattr);
	if (is_bad_inode(inode))
		return 0;

	mutex_lock(&ui->ui_mutex);
	/*
	 * Due to races between write-back forced by budgeting
	 * (see 'sync_some_inodes()') and pdflush write-back, the inode may
	 * have already been synchronized, do not do this again. This might
	 * also happen if it was synchronized in an VFS operation, e.g.
	 * 'ubifs_link()'.
	 */
	if (!ui->dirty) {
		mutex_unlock(&ui->ui_mutex);
		return 0;
	}

	/*
	 * As an optimization, do not write orphan inodes to the media just
	 * because this is not needed.
	 */
	dbg_gen("inode %lu, mode %#x, nlink %u",
		inode->i_ino, (int)inode->i_mode, inode->i_nlink);
	if (inode->i_nlink) {
		err = ubifs_jnl_write_inode(c, inode);
		if (err)
			ubifs_err("can't write inode %lu, error %d",
				  inode->i_ino, err);
		else
			err = dbg_check_inode_size(c, inode, ui->ui_size);
	}

	ui->dirty = 0;
	mutex_unlock(&ui->ui_mutex);
	ubifs_release_dirty_inode_budget(c, ui);
	return err;
}

static void ubifs_evict_inode(struct inode *inode)
{
	int err;
	struct ubifs_info *c = inode->i_sb->s_fs_info;
	struct ubifs_inode *ui = ubifs_inode(inode);

	if (ui->xattr)
		/*
		 * Extended attribute inode deletions are fully handled in
		 * 'ubifs_removexattr()'. These inodes are special and have
		 * limited usage, so there is nothing to do here.
		 */
		goto out;

	dbg_gen("inode %lu, mode %#x", inode->i_ino, (int)inode->i_mode);
	ubifs_assert(!atomic_read(&inode->i_count));

	truncate_inode_pages(&inode->i_data, 0);

	if (inode->i_nlink)
		goto done;

	if (is_bad_inode(inode))
		goto out;

	ui->ui_size = inode->i_size = 0;
	err = ubifs_jnl_delete_inode(c, inode);
	if (err)
		/*
		 * Worst case we have a lost orphan inode wasting space, so a
		 * simple error message is OK here.
		 */
		ubifs_err("can't delete inode %lu, error %d",
			  inode->i_ino, err);

out:
	if (ui->dirty)
		ubifs_release_dirty_inode_budget(c, ui);
	else {
		/* We've deleted something - clean the "no space" flags */
		c->bi.nospace = c->bi.nospace_rp = 0;
		smp_wmb();
	}
done:
	end_writeback(inode);
}

static void ubifs_dirty_inode(struct inode *inode, int flags)
{
	struct ubifs_inode *ui = ubifs_inode(inode);

	ubifs_assert(mutex_is_locked(&ui->ui_mutex));
	if (!ui->dirty) {
		ui->dirty = 1;
		dbg_gen("inode %lu",  inode->i_ino);
	}
}

static int ubifs_statfs(struct dentry *dentry, struct kstatfs *buf)
{
	struct ubifs_info *c = dentry->d_sb->s_fs_info;
	unsigned long long free;
	__le32 *uuid = (__le32 *)c->uuid;

	free = ubifs_get_free_space(c);
	dbg_gen("free space %lld bytes (%lld blocks)",
		free, free >> UBIFS_BLOCK_SHIFT);

	buf->f_type = UBIFS_SUPER_MAGIC;
	buf->f_bsize = UBIFS_BLOCK_SIZE;
	buf->f_blocks = c->block_cnt;
	buf->f_bfree = free >> UBIFS_BLOCK_SHIFT;
	if (free > c->report_rp_size)
		buf->f_bavail = (free - c->report_rp_size) >> UBIFS_BLOCK_SHIFT;
	else
		buf->f_bavail = 0;
	buf->f_files = 0;
	buf->f_ffree = 0;
	buf->f_namelen = UBIFS_MAX_NLEN;
	buf->f_fsid.val[0] = le32_to_cpu(uuid[0]) ^ le32_to_cpu(uuid[2]);
	buf->f_fsid.val[1] = le32_to_cpu(uuid[1]) ^ le32_to_cpu(uuid[3]);
	ubifs_assert(buf->f_bfree <= c->block_cnt);
	return 0;
}

static int ubifs_show_options(struct seq_file *s, struct vfsmount *mnt)
{
	struct ubifs_info *c = mnt->mnt_sb->s_fs_info;

	if (c->mount_opts.unmount_mode == 2)
		seq_printf(s, ",fast_unmount");
	else if (c->mount_opts.unmount_mode == 1)
		seq_printf(s, ",norm_unmount");

	if (c->mount_opts.bulk_read == 2)
		seq_printf(s, ",bulk_read");
	else if (c->mount_opts.bulk_read == 1)
		seq_printf(s, ",no_bulk_read");

	if (c->mount_opts.chk_data_crc == 2)
		seq_printf(s, ",chk_data_crc");
	else if (c->mount_opts.chk_data_crc == 1)
		seq_printf(s, ",no_chk_data_crc");

	if (c->mount_opts.override_compr) {
		seq_printf(s, ",compr=%s",
			   ubifs_compr_name(c->mount_opts.compr_type));
	}

	return 0;
}

static int ubifs_sync_fs(struct super_block *sb, int wait)
{
	int i, err;
	struct ubifs_info *c = sb->s_fs_info;

	/*
	 * Zero @wait is just an advisory thing to help the file system shove
	 * lots of data into the queues, and there will be the second
	 * '->sync_fs()' call, with non-zero @wait.
	 */
	if (!wait)
		return 0;

	/*
	 * Synchronize write buffers, because 'ubifs_run_commit()' does not
	 * do this if it waits for an already running commit.
	 */
	for (i = 0; i < c->jhead_cnt; i++) {
		err = ubifs_wbuf_sync(&c->jheads[i].wbuf);
		if (err)
			return err;
	}

	/*
	 * Strictly speaking, it is not necessary to commit the journal here,
	 * synchronizing write-buffers would be enough. But committing makes
	 * UBIFS free space predictions much more accurate, so we want to let
	 * the user be able to get more accurate results of 'statfs()' after
	 * they synchronize the file system.
	 */
	err = ubifs_run_commit(c);
	if (err)
		return err;

	return ubi_sync(c->vi.ubi_num);
}

/**
 * init_constants_early - initialize UBIFS constants.
 * @c: UBIFS file-system description object
 *
 * This function initialize UBIFS constants which do not need the superblock to
 * be read. It also checks that the UBI volume satisfies basic UBIFS
 * requirements. Returns zero in case of success and a negative error code in
 * case of failure.
 */
static int init_constants_early(struct ubifs_info *c)
{
	if (c->vi.corrupted) {
		ubifs_warn("UBI volume is corrupted - read-only mode");
		c->ro_media = 1;
	}

	if (c->di.ro_mode) {
		ubifs_msg("read-only UBI device");
		c->ro_media = 1;
	}

	if (c->vi.vol_type == UBI_STATIC_VOLUME) {
		ubifs_msg("static UBI volume - read-only mode");
		c->ro_media = 1;
	}

	c->leb_cnt = c->vi.size;
	c->leb_size = c->vi.usable_leb_size;
	c->leb_start = c->di.leb_start;
	c->half_leb_size = c->leb_size / 2;
	c->min_io_size = c->di.min_io_size;
	c->min_io_shift = fls(c->min_io_size) - 1;
	c->max_write_size = c->di.max_write_size;
	c->max_write_shift = fls(c->max_write_size) - 1;

	if (c->leb_size < UBIFS_MIN_LEB_SZ) {
		ubifs_err("too small LEBs (%d bytes), min. is %d bytes",
			  c->leb_size, UBIFS_MIN_LEB_SZ);
		return -EINVAL;
	}

	if (c->leb_cnt < UBIFS_MIN_LEB_CNT) {
		ubifs_err("too few LEBs (%d), min. is %d",
			  c->leb_cnt, UBIFS_MIN_LEB_CNT);
		return -EINVAL;
	}

	if (!is_power_of_2(c->min_io_size)) {
		ubifs_err("bad min. I/O size %d", c->min_io_size);
		return -EINVAL;
	}

	/*
	 * Maximum write size has to be greater or equivalent to min. I/O
	 * size, and be multiple of min. I/O size.
	 */
	if (c->max_write_size < c->min_io_size ||
	    c->max_write_size % c->min_io_size ||
	    !is_power_of_2(c->max_write_size)) {
		ubifs_err("bad write buffer size %d for %d min. I/O unit",
			  c->max_write_size, c->min_io_size);
		return -EINVAL;
	}

	/*
	 * UBIFS aligns all node to 8-byte boundary, so to make function in
	 * io.c simpler, assume minimum I/O unit size to be 8 bytes if it is
	 * less than 8.
	 */
	if (c->min_io_size < 8) {
		c->min_io_size = 8;
		c->min_io_shift = 3;
		if (c->max_write_size < c->min_io_size) {
			c->max_write_size = c->min_io_size;
			c->max_write_shift = c->min_io_shift;
		}
	}

	c->ref_node_alsz = ALIGN(UBIFS_REF_NODE_SZ, c->min_io_size);
	c->mst_node_alsz = ALIGN(UBIFS_MST_NODE_SZ, c->min_io_size);

	/*
	 * Initialize node length ranges which are mostly needed for node
	 * length validation.
	 */
	c->ranges[UBIFS_PAD_NODE].len  = UBIFS_PAD_NODE_SZ;
	c->ranges[UBIFS_SB_NODE].len   = UBIFS_SB_NODE_SZ;
	c->ranges[UBIFS_MST_NODE].len  = UBIFS_MST_NODE_SZ;
	c->ranges[UBIFS_REF_NODE].len  = UBIFS_REF_NODE_SZ;
	c->ranges[UBIFS_TRUN_NODE].len = UBIFS_TRUN_NODE_SZ;
	c->ranges[UBIFS_CS_NODE].len   = UBIFS_CS_NODE_SZ;

	c->ranges[UBIFS_INO_NODE].min_len  = UBIFS_INO_NODE_SZ;
	c->ranges[UBIFS_INO_NODE].max_len  = UBIFS_MAX_INO_NODE_SZ;
	c->ranges[UBIFS_ORPH_NODE].min_len =
				UBIFS_ORPH_NODE_SZ + sizeof(__le64);
	c->ranges[UBIFS_ORPH_NODE].max_len = c->leb_size;
	c->ranges[UBIFS_DENT_NODE].min_len = UBIFS_DENT_NODE_SZ;
	c->ranges[UBIFS_DENT_NODE].max_len = UBIFS_MAX_DENT_NODE_SZ;
	c->ranges[UBIFS_XENT_NODE].min_len = UBIFS_XENT_NODE_SZ;
	c->ranges[UBIFS_XENT_NODE].max_len = UBIFS_MAX_XENT_NODE_SZ;
	c->ranges[UBIFS_DATA_NODE].min_len = UBIFS_DATA_NODE_SZ;
	c->ranges[UBIFS_DATA_NODE].max_len = UBIFS_MAX_DATA_NODE_SZ;
	/*
	 * Minimum indexing node size is amended later when superblock is
	 * read and the key length is known.
	 */
	c->ranges[UBIFS_IDX_NODE].min_len = UBIFS_IDX_NODE_SZ + UBIFS_BRANCH_SZ;
	/*
	 * Maximum indexing node size is amended later when superblock is
	 * read and the fanout is known.
	 */
	c->ranges[UBIFS_IDX_NODE].max_len = INT_MAX;

	/*
	 * Initialize dead and dark LEB space watermarks. See gc.c for comments
	 * about these values.
	 */
	c->dead_wm = ALIGN(MIN_WRITE_SZ, c->min_io_size);
	c->dark_wm = ALIGN(UBIFS_MAX_NODE_SZ, c->min_io_size);

	/*
	 * Calculate how many bytes would be wasted at the end of LEB if it was
	 * fully filled with data nodes of maximum size. This is used in
	 * calculations when reporting free space.
	 */
	c->leb_overhead = c->leb_size % UBIFS_MAX_DATA_NODE_SZ;

	/* Buffer size for bulk-reads */
	c->max_bu_buf_len = UBIFS_MAX_BULK_READ * UBIFS_MAX_DATA_NODE_SZ;
	if (c->max_bu_buf_len > c->leb_size)
		c->max_bu_buf_len = c->leb_size;
	return 0;
}

/**
 * bud_wbuf_callback - bud LEB write-buffer synchronization call-back.
 * @c: UBIFS file-system description object
 * @lnum: LEB the write-buffer was synchronized to
 * @free: how many free bytes left in this LEB
 * @pad: how many bytes were padded
 *
 * This is a callback function which is called by the I/O unit when the
 * write-buffer is synchronized. We need this to correctly maintain space
 * accounting in bud logical eraseblocks. This function returns zero in case of
 * success and a negative error code in case of failure.
 *
 * This function actually belongs to the journal, but we keep it here because
 * we want to keep it static.
 */
static int bud_wbuf_callback(struct ubifs_info *c, int lnum, int free, int pad)
{
	return ubifs_update_one_lp(c, lnum, free, pad, 0, 0);
}

/*
 * init_constants_sb - initialize UBIFS constants.
 * @c: UBIFS file-system description object
 *
 * This is a helper function which initializes various UBIFS constants after
 * the superblock has been read. It also checks various UBIFS parameters and
 * makes sure they are all right. Returns zero in case of success and a
 * negative error code in case of failure.
 */
static int init_constants_sb(struct ubifs_info *c)
{
	int tmp, err;
	long long tmp64;

	c->main_bytes = (long long)c->main_lebs * c->leb_size;
	c->max_znode_sz = sizeof(struct ubifs_znode) +
				c->fanout * sizeof(struct ubifs_zbranch);

	tmp = ubifs_idx_node_sz(c, 1);
	c->ranges[UBIFS_IDX_NODE].min_len = tmp;
	c->min_idx_node_sz = ALIGN(tmp, 8);

	tmp = ubifs_idx_node_sz(c, c->fanout);
	c->ranges[UBIFS_IDX_NODE].max_len = tmp;
	c->max_idx_node_sz = ALIGN(tmp, 8);

	/* Make sure LEB size is large enough to fit full commit */
	tmp = UBIFS_CS_NODE_SZ + UBIFS_REF_NODE_SZ * c->jhead_cnt;
	tmp = ALIGN(tmp, c->min_io_size);
	if (tmp > c->leb_size) {
		dbg_err("too small LEB size %d, at least %d needed",
			c->leb_size, tmp);
		return -EINVAL;
	}

	/*
	 * Make sure that the log is large enough to fit reference nodes for
	 * all buds plus one reserved LEB.
	 */
	tmp64 = c->max_bud_bytes + c->leb_size - 1;
	c->max_bud_cnt = div_u64(tmp64, c->leb_size);
	tmp = (c->ref_node_alsz * c->max_bud_cnt + c->leb_size - 1);
	tmp /= c->leb_size;
	tmp += 1;
	if (c->log_lebs < tmp) {
		dbg_err("too small log %d LEBs, required min. %d LEBs",
			c->log_lebs, tmp);
		return -EINVAL;
	}

	/*
	 * When budgeting we assume worst-case scenarios when the pages are not
	 * be compressed and direntries are of the maximum size.
	 *
	 * Note, data, which may be stored in inodes is budgeted separately, so
	 * it is not included into 'c->bi.inode_budget'.
	 */
	c->bi.page_budget = UBIFS_MAX_DATA_NODE_SZ * UBIFS_BLOCKS_PER_PAGE;
	c->bi.inode_budget = UBIFS_INO_NODE_SZ;
	c->bi.dent_budget = UBIFS_MAX_DENT_NODE_SZ;

	/*
	 * When the amount of flash space used by buds becomes
	 * 'c->max_bud_bytes', UBIFS just blocks all writers and starts commit.
	 * The writers are unblocked when the commit is finished. To avoid
	 * writers to be blocked UBIFS initiates background commit in advance,
	 * when number of bud bytes becomes above the limit defined below.
	 */
	c->bg_bud_bytes = (c->max_bud_bytes * 13) >> 4;

	/*
	 * Ensure minimum journal size. All the bytes in the journal heads are
	 * considered to be used, when calculating the current journal usage.
	 * Consequently, if the journal is too small, UBIFS will treat it as
	 * always full.
	 */
	tmp64 = (long long)(c->jhead_cnt + 1) * c->leb_size + 1;
	if (c->bg_bud_bytes < tmp64)
		c->bg_bud_bytes = tmp64;
	if (c->max_bud_bytes < tmp64 + c->leb_size)
		c->max_bud_bytes = tmp64 + c->leb_size;

	err = ubifs_calc_lpt_geom(c);
	if (err)
		return err;

	/* Initialize effective LEB size used in budgeting calculations */
	c->idx_leb_size = c->leb_size - c->max_idx_node_sz;
	return 0;
}

/*
 * init_constants_master - initialize UBIFS constants.
 * @c: UBIFS file-system description object
 *
 * This is a helper function which initializes various UBIFS constants after
 * the master node has been read. It also checks various UBIFS parameters and
 * makes sure they are all right.
 */
static void init_constants_master(struct ubifs_info *c)
{
	long long tmp64;

	c->bi.min_idx_lebs = ubifs_calc_min_idx_lebs(c);
	c->report_rp_size = ubifs_reported_space(c, c->rp_size);

	/*
	 * Calculate total amount of FS blocks. This number is not used
	 * internally because it does not make much sense for UBIFS, but it is
	 * necessary to report something for the 'statfs()' call.
	 *
	 * Subtract the LEB reserved for GC, the LEB which is reserved for
	 * deletions, minimum LEBs for the index, and assume only one journal
	 * head is available.
	 */
	tmp64 = c->main_lebs - 1 - 1 - MIN_INDEX_LEBS - c->jhead_cnt + 1;
	tmp64 *= (long long)c->leb_size - c->leb_overhead;
	tmp64 = ubifs_reported_space(c, tmp64);
	c->block_cnt = tmp64 >> UBIFS_BLOCK_SHIFT;
}

/**
 * take_gc_lnum - reserve GC LEB.
 * @c: UBIFS file-system description object
 *
 * This function ensures that the LEB reserved for garbage collection is marked
 * as "taken" in lprops. We also have to set free space to LEB size and dirty
 * space to zero, because lprops may contain out-of-date information if the
 * file-system was un-mounted before it has been committed. This function
 * returns zero in case of success and a negative error code in case of
 * failure.
 */
static int take_gc_lnum(struct ubifs_info *c)
{
	int err;

	if (c->gc_lnum == -1) {
		ubifs_err("no LEB for GC");
		return -EINVAL;
	}

	/* And we have to tell lprops that this LEB is taken */
	err = ubifs_change_one_lp(c, c->gc_lnum, c->leb_size, 0,
				  LPROPS_TAKEN, 0, 0);
	return err;
}

/**
 * alloc_wbufs - allocate write-buffers.
 * @c: UBIFS file-system description object
 *
 * This helper function allocates and initializes UBIFS write-buffers. Returns
 * zero in case of success and %-ENOMEM in case of failure.
 */
static int alloc_wbufs(struct ubifs_info *c)
{
	int i, err;

	c->jheads = kzalloc(c->jhead_cnt * sizeof(struct ubifs_jhead),
			   GFP_KERNEL);
	if (!c->jheads)
		return -ENOMEM;

	/* Initialize journal heads */
	for (i = 0; i < c->jhead_cnt; i++) {
		INIT_LIST_HEAD(&c->jheads[i].buds_list);
		err = ubifs_wbuf_init(c, &c->jheads[i].wbuf);
		if (err)
			return err;

		c->jheads[i].wbuf.sync_callback = &bud_wbuf_callback;
		c->jheads[i].wbuf.jhead = i;
		c->jheads[i].grouped = 1;
	}

	c->jheads[BASEHD].wbuf.dtype = UBI_SHORTTERM;
	/*
	 * Garbage Collector head likely contains long-term data and
	 * does not need to be synchronized by timer. Also GC head nodes are
	 * not grouped.
	 */
	c->jheads[GCHD].wbuf.dtype = UBI_LONGTERM;
	c->jheads[GCHD].wbuf.no_timer = 1;
	c->jheads[GCHD].grouped = 0;

	return 0;
}

/**
 * free_wbufs - free write-buffers.
 * @c: UBIFS file-system description object
 */
static void free_wbufs(struct ubifs_info *c)
{
	int i;

	if (c->jheads) {
		for (i = 0; i < c->jhead_cnt; i++) {
			kfree(c->jheads[i].wbuf.buf);
			kfree(c->jheads[i].wbuf.inodes);
		}
		kfree(c->jheads);
		c->jheads = NULL;
	}
}

/**
 * free_orphans - free orphans.
 * @c: UBIFS file-system description object
 */
static void free_orphans(struct ubifs_info *c)
{
	struct ubifs_orphan *orph;

	while (c->orph_dnext) {
		orph = c->orph_dnext;
		c->orph_dnext = orph->dnext;
		list_del(&orph->list);
		kfree(orph);
	}

	while (!list_empty(&c->orph_list)) {
		orph = list_entry(c->orph_list.next, struct ubifs_orphan, list);
		list_del(&orph->list);
		kfree(orph);
		dbg_err("orphan list not empty at unmount");
	}

	vfree(c->orph_buf);
	c->orph_buf = NULL;
}

/**
 * free_buds - free per-bud objects.
 * @c: UBIFS file-system description object
 */
static void free_buds(struct ubifs_info *c)
{
	struct rb_node *this = c->buds.rb_node;
	struct ubifs_bud *bud;

	while (this) {
		if (this->rb_left)
			this = this->rb_left;
		else if (this->rb_right)
			this = this->rb_right;
		else {
			bud = rb_entry(this, struct ubifs_bud, rb);
			this = rb_parent(this);
			if (this) {
				if (this->rb_left == &bud->rb)
					this->rb_left = NULL;
				else
					this->rb_right = NULL;
			}
			kfree(bud);
		}
	}
}

/**
 * check_volume_empty - check if the UBI volume is empty.
 * @c: UBIFS file-system description object
 *
 * This function checks if the UBIFS volume is empty by looking if its LEBs are
 * mapped or not. The result of checking is stored in the @c->empty variable.
 * Returns zero in case of success and a negative error code in case of
 * failure.
 */
static int check_volume_empty(struct ubifs_info *c)
{
	int lnum, err;

	c->empty = 1;
	for (lnum = 0; lnum < c->leb_cnt; lnum++) {
		err = ubi_is_mapped(c->ubi, lnum);
		if (unlikely(err < 0))
			return err;
		if (err == 1) {
			c->empty = 0;
			break;
		}

		cond_resched();
	}

	return 0;
}

/*
 * UBIFS mount options.
 *
 * Opt_fast_unmount: do not run a journal commit before un-mounting
 * Opt_norm_unmount: run a journal commit before un-mounting
 * Opt_bulk_read: enable bulk-reads
 * Opt_no_bulk_read: disable bulk-reads
 * Opt_chk_data_crc: check CRCs when reading data nodes
 * Opt_no_chk_data_crc: do not check CRCs when reading data nodes
 * Opt_override_compr: override default compressor
 * Opt_err: just end of array marker
 */
enum {
	Opt_fast_unmount,
	Opt_norm_unmount,
	Opt_bulk_read,
	Opt_no_bulk_read,
	Opt_chk_data_crc,
	Opt_no_chk_data_crc,
	Opt_override_compr,
	Opt_err,
};

static const match_table_t tokens = {
	{Opt_fast_unmount, "fast_unmount"},
	{Opt_norm_unmount, "norm_unmount"},
	{Opt_bulk_read, "bulk_read"},
	{Opt_no_bulk_read, "no_bulk_read"},
	{Opt_chk_data_crc, "chk_data_crc"},
	{Opt_no_chk_data_crc, "no_chk_data_crc"},
	{Opt_override_compr, "compr=%s"},
	{Opt_err, NULL},
};

/**
 * parse_standard_option - parse a standard mount option.
 * @option: the option to parse
 *
 * Normally, standard mount options like "sync" are passed to file-systems as
 * flags. However, when a "rootflags=" kernel boot parameter is used, they may
 * be present in the options string. This function tries to deal with this
 * situation and parse standard options. Returns 0 if the option was not
 * recognized, and the corresponding integer flag if it was.
 *
 * UBIFS is only interested in the "sync" option, so do not check for anything
 * else.
 */
static int parse_standard_option(const char *option)
{
	ubifs_msg("parse %s", option);
	if (!strcmp(option, "sync"))
		return MS_SYNCHRONOUS;
	return 0;
}

/**
 * ubifs_parse_options - parse mount parameters.
 * @c: UBIFS file-system description object
 * @options: parameters to parse
 * @is_remount: non-zero if this is FS re-mount
 *
 * This function parses UBIFS mount options and returns zero in case success
 * and a negative error code in case of failure.
 */
static int ubifs_parse_options(struct ubifs_info *c, char *options,
			       int is_remount)
{
	char *p;
	substring_t args[MAX_OPT_ARGS];

	if (!options)
		return 0;

	while ((p = strsep(&options, ","))) {
		int token;

		if (!*p)
			continue;

		token = match_token(p, tokens, args);
		switch (token) {
		/*
		 * %Opt_fast_unmount and %Opt_norm_unmount options are ignored.
		 * We accept them in order to be backward-compatible. But this
		 * should be removed at some point.
		 */
		case Opt_fast_unmount:
			c->mount_opts.unmount_mode = 2;
			break;
		case Opt_norm_unmount:
			c->mount_opts.unmount_mode = 1;
			break;
		case Opt_bulk_read:
			c->mount_opts.bulk_read = 2;
			c->bulk_read = 1;
			break;
		case Opt_no_bulk_read:
			c->mount_opts.bulk_read = 1;
			c->bulk_read = 0;
			break;
		case Opt_chk_data_crc:
			c->mount_opts.chk_data_crc = 2;
			c->no_chk_data_crc = 0;
			break;
		case Opt_no_chk_data_crc:
			c->mount_opts.chk_data_crc = 1;
			c->no_chk_data_crc = 1;
			break;
		case Opt_override_compr:
		{
			char *name = match_strdup(&args[0]);

			if (!name)
				return -ENOMEM;
			if (!strcmp(name, "none"))
				c->mount_opts.compr_type = UBIFS_COMPR_NONE;
			else if (!strcmp(name, "lzo"))
				c->mount_opts.compr_type = UBIFS_COMPR_LZO;
			else if (!strcmp(name, "zlib"))
				c->mount_opts.compr_type = UBIFS_COMPR_ZLIB;
			else {
				ubifs_err("unknown compressor \"%s\"", name);
				kfree(name);
				return -EINVAL;
			}
			kfree(name);
			c->mount_opts.override_compr = 1;
			c->default_compr = c->mount_opts.compr_type;
			break;
		}
		default:
		{
			unsigned long flag;
			struct super_block *sb = c->vfs_sb;

			flag = parse_standard_option(p);
			if (!flag) {
				ubifs_err("unrecognized mount option \"%s\" "
					  "or missing value", p);
				return -EINVAL;
			}
			sb->s_flags |= flag;
			break;
		}
		}
	}

	return 0;
}

/**
 * destroy_journal - destroy journal data structures.
 * @c: UBIFS file-system description object
 *
 * This function destroys journal data structures including those that may have
 * been created by recovery functions.
 */
static void destroy_journal(struct ubifs_info *c)
{
	while (!list_empty(&c->unclean_leb_list)) {
		struct ubifs_unclean_leb *ucleb;

		ucleb = list_entry(c->unclean_leb_list.next,
				   struct ubifs_unclean_leb, list);
		list_del(&ucleb->list);
		kfree(ucleb);
	}
	while (!list_empty(&c->old_buds)) {
		struct ubifs_bud *bud;

		bud = list_entry(c->old_buds.next, struct ubifs_bud, list);
		list_del(&bud->list);
		kfree(bud);
	}
	ubifs_destroy_idx_gc(c);
	ubifs_destroy_size_tree(c);
	ubifs_tnc_close(c);
	free_buds(c);
}

/**
 * bu_init - initialize bulk-read information.
 * @c: UBIFS file-system description object
 */
static void bu_init(struct ubifs_info *c)
{
	ubifs_assert(c->bulk_read == 1);

	if (c->bu.buf)
		return; /* Already initialized */

again:
	c->bu.buf = kmalloc(c->max_bu_buf_len, GFP_KERNEL | __GFP_NOWARN);
	if (!c->bu.buf) {
		if (c->max_bu_buf_len > UBIFS_KMALLOC_OK) {
			c->max_bu_buf_len = UBIFS_KMALLOC_OK;
			goto again;
		}

		/* Just disable bulk-read */
		ubifs_warn("Cannot allocate %d bytes of memory for bulk-read, "
			   "disabling it", c->max_bu_buf_len);
		c->mount_opts.bulk_read = 1;
		c->bulk_read = 0;
		return;
	}
}

/**
 * check_free_space - check if there is enough free space to mount.
 * @c: UBIFS file-system description object
 *
 * This function makes sure UBIFS has enough free space to be mounted in
 * read/write mode. UBIFS must always have some free space to allow deletions.
 */
static int check_free_space(struct ubifs_info *c)
{
	ubifs_assert(c->dark_wm > 0);
	if (c->lst.total_free + c->lst.total_dirty < c->dark_wm) {
		ubifs_err("insufficient free space to mount in R/W mode");
		dbg_dump_budg(c, &c->bi);
		dbg_dump_lprops(c);
		return -ENOSPC;
	}
	return 0;
}

/**
 * mount_ubifs - mount UBIFS file-system.
 * @c: UBIFS file-system description object
 *
 * This function mounts UBIFS file system. Returns zero in case of success and
 * a negative error code in case of failure.
 *
 * Note, the function does not de-allocate resources it it fails half way
 * through, and the caller has to do this instead.
 */
static int mount_ubifs(struct ubifs_info *c)
{
	int err;
	long long x;
	size_t sz;

	c->ro_mount = !!(c->vfs_sb->s_flags & MS_RDONLY);
	err = init_constants_early(c);
	if (err)
		return err;

	err = ubifs_debugging_init(c);
	if (err)
		return err;

	err = check_volume_empty(c);
	if (err)
		goto out_free;

	if (c->empty && (c->ro_mount || c->ro_media)) {
		/*
		 * This UBI volume is empty, and read-only, or the file system
		 * is mounted read-only - we cannot format it.
		 */
		ubifs_err("can't format empty UBI volume: read-only %s",
			  c->ro_media ? "UBI volume" : "mount");
		err = -EROFS;
		goto out_free;
	}

	if (c->ro_media && !c->ro_mount) {
		ubifs_err("cannot mount read-write - read-only media");
		err = -EROFS;
		goto out_free;
	}

	/*
	 * The requirement for the buffer is that it should fit indexing B-tree
	 * height amount of integers. We assume the height if the TNC tree will
	 * never exceed 64.
	 */
	err = -ENOMEM;
	c->bottom_up_buf = kmalloc(BOTTOM_UP_HEIGHT * sizeof(int), GFP_KERNEL);
	if (!c->bottom_up_buf)
		goto out_free;

	c->sbuf = vmalloc(c->leb_size);
	if (!c->sbuf)
		goto out_free;

	if (!c->ro_mount) {
		c->ileb_buf = vmalloc(c->leb_size);
		if (!c->ileb_buf)
			goto out_free;
	}

	if (c->bulk_read == 1)
		bu_init(c);

	if (!c->ro_mount) {
		c->write_reserve_buf = kmalloc(COMPRESSED_DATA_NODE_BUF_SZ,
					       GFP_KERNEL);
		if (!c->write_reserve_buf)
			goto out_free;
	}

	c->mounting = 1;

	err = ubifs_read_superblock(c);
	if (err)
		goto out_free;

	/*
	 * Make sure the compressor which is set as default in the superblock
	 * or overridden by mount options is actually compiled in.
	 */
	if (!ubifs_compr_present(c->default_compr)) {
		ubifs_err("'compressor \"%s\" is not compiled in",
			  ubifs_compr_name(c->default_compr));
		err = -ENOTSUPP;
		goto out_free;
	}

	err = init_constants_sb(c);
	if (err)
		goto out_free;

	sz = ALIGN(c->max_idx_node_sz, c->min_io_size);
	sz = ALIGN(sz + c->max_idx_node_sz, c->min_io_size);
	c->cbuf = kmalloc(sz, GFP_NOFS);
	if (!c->cbuf) {
		err = -ENOMEM;
		goto out_free;
	}

	err = alloc_wbufs(c);
	if (err)
		goto out_cbuf;

	sprintf(c->bgt_name, BGT_NAME_PATTERN, c->vi.ubi_num, c->vi.vol_id);
	if (!c->ro_mount) {
		/* Create background thread */
		c->bgt = kthread_create(ubifs_bg_thread, c, "%s", c->bgt_name);
		if (IS_ERR(c->bgt)) {
			err = PTR_ERR(c->bgt);
			c->bgt = NULL;
			ubifs_err("cannot spawn \"%s\", error %d",
				  c->bgt_name, err);
			goto out_wbufs;
		}
		wake_up_process(c->bgt);
	}

	err = ubifs_read_master(c);
	if (err)
		goto out_master;

	init_constants_master(c);

	if ((c->mst_node->flags & cpu_to_le32(UBIFS_MST_DIRTY)) != 0) {
		ubifs_msg("recovery needed");
		c->need_recovery = 1;
	}

	if (c->need_recovery && !c->ro_mount) {
		err = ubifs_recover_inl_heads(c, c->sbuf);
		if (err)
			goto out_master;
	}

	err = ubifs_lpt_init(c, 1, !c->ro_mount);
	if (err)
		goto out_master;

	if (!c->ro_mount && c->space_fixup) {
		err = ubifs_fixup_free_space(c);
		if (err)
			goto out_master;
	}

	if (!c->ro_mount) {
		/*
		 * Set the "dirty" flag so that if we reboot uncleanly we
		 * will notice this immediately on the next mount.
		 */
		c->mst_node->flags |= cpu_to_le32(UBIFS_MST_DIRTY);
		err = ubifs_write_master(c);
		if (err)
			goto out_lpt;
	}

	err = dbg_check_idx_size(c, c->bi.old_idx_sz);
	if (err)
		goto out_lpt;

	err = ubifs_replay_journal(c);
	if (err)
		goto out_journal;

	/* Calculate 'min_idx_lebs' after journal replay */
	c->bi.min_idx_lebs = ubifs_calc_min_idx_lebs(c);

	err = ubifs_mount_orphans(c, c->need_recovery, c->ro_mount);
	if (err)
		goto out_orphans;

	if (!c->ro_mount) {
		int lnum;

		err = check_free_space(c);
		if (err)
			goto out_orphans;

		/* Check for enough log space */
		lnum = c->lhead_lnum + 1;
		if (lnum >= UBIFS_LOG_LNUM + c->log_lebs)
			lnum = UBIFS_LOG_LNUM;
		if (lnum == c->ltail_lnum) {
			err = ubifs_consolidate_log(c);
			if (err)
				goto out_orphans;
		}

		if (c->need_recovery) {
			err = ubifs_recover_size(c);
			if (err)
				goto out_orphans;
			err = ubifs_rcvry_gc_commit(c);
			if (err)
				goto out_orphans;
		} else {
			err = take_gc_lnum(c);
			if (err)
				goto out_orphans;

			/*
			 * GC LEB may contain garbage if there was an unclean
			 * reboot, and it should be un-mapped.
			 */
			err = ubifs_leb_unmap(c, c->gc_lnum);
			if (err)
				goto out_orphans;
		}

		err = dbg_check_lprops(c);
		if (err)
			goto out_orphans;
	} else if (c->need_recovery) {
		err = ubifs_recover_size(c);
		if (err)
			goto out_orphans;
	} else {
		/*
		 * Even if we mount read-only, we have to set space in GC LEB
		 * to proper value because this affects UBIFS free space
		 * reporting. We do not want to have a situation when
		 * re-mounting from R/O to R/W changes amount of free space.
		 */
		err = take_gc_lnum(c);
		if (err)
			goto out_orphans;
	}

	spin_lock(&ubifs_infos_lock);
	list_add_tail(&c->infos_list, &ubifs_infos);
	spin_unlock(&ubifs_infos_lock);

	if (c->need_recovery) {
		if (c->ro_mount)
			ubifs_msg("recovery deferred");
		else {
			c->need_recovery = 0;
			ubifs_msg("recovery completed");
			/*
			 * GC LEB has to be empty and taken at this point. But
			 * the journal head LEBs may also be accounted as
			 * "empty taken" if they are empty.
			 */
			ubifs_assert(c->lst.taken_empty_lebs > 0);
		}
	} else
		ubifs_assert(c->lst.taken_empty_lebs > 0);

	err = dbg_check_filesystem(c);
	if (err)
		goto out_infos;

	err = dbg_debugfs_init_fs(c);
	if (err)
		goto out_infos;

	c->mounting = 0;

	ubifs_msg("mounted UBI device %d, volume %d, name \"%s\"",
		  c->vi.ubi_num, c->vi.vol_id, c->vi.name);
	if (c->ro_mount)
		ubifs_msg("mounted read-only");
	x = (long long)c->main_lebs * c->leb_size;
	ubifs_msg("file system size:   %lld bytes (%lld KiB, %lld MiB, %d "
		  "LEBs)", x, x >> 10, x >> 20, c->main_lebs);
	x = (long long)c->log_lebs * c->leb_size + c->max_bud_bytes;
	ubifs_msg("journal size:       %lld bytes (%lld KiB, %lld MiB, %d "
		  "LEBs)", x, x >> 10, x >> 20, c->log_lebs + c->max_bud_cnt);
	ubifs_msg("media format:       w%d/r%d (latest is w%d/r%d)",
		  c->fmt_version, c->ro_compat_version,
		  UBIFS_FORMAT_VERSION, UBIFS_RO_COMPAT_VERSION);
	ubifs_msg("default compressor: %s", ubifs_compr_name(c->default_compr));
	ubifs_msg("reserved for root:  %llu bytes (%llu KiB)",
		c->report_rp_size, c->report_rp_size >> 10);

	dbg_msg("compiled on:         " __DATE__ " at " __TIME__);
	dbg_msg("min. I/O unit size:  %d bytes", c->min_io_size);
	dbg_msg("max. write size:     %d bytes", c->max_write_size);
	dbg_msg("LEB size:            %d bytes (%d KiB)",
		c->leb_size, c->leb_size >> 10);
	dbg_msg("data journal heads:  %d",
		c->jhead_cnt - NONDATA_JHEADS_CNT);
	dbg_msg("UUID:                %pUB", c->uuid);
	dbg_msg("big_lpt              %d", c->big_lpt);
	dbg_msg("log LEBs:            %d (%d - %d)",
		c->log_lebs, UBIFS_LOG_LNUM, c->log_last);
	dbg_msg("LPT area LEBs:       %d (%d - %d)",
		c->lpt_lebs, c->lpt_first, c->lpt_last);
	dbg_msg("orphan area LEBs:    %d (%d - %d)",
		c->orph_lebs, c->orph_first, c->orph_last);
	dbg_msg("main area LEBs:      %d (%d - %d)",
		c->main_lebs, c->main_first, c->leb_cnt - 1);
	dbg_msg("index LEBs:          %d", c->lst.idx_lebs);
	dbg_msg("total index bytes:   %lld (%lld KiB, %lld MiB)",
		c->bi.old_idx_sz, c->bi.old_idx_sz >> 10,
		c->bi.old_idx_sz >> 20);
	dbg_msg("key hash type:       %d", c->key_hash_type);
	dbg_msg("tree fanout:         %d", c->fanout);
	dbg_msg("reserved GC LEB:     %d", c->gc_lnum);
	dbg_msg("first main LEB:      %d", c->main_first);
	dbg_msg("max. znode size      %d", c->max_znode_sz);
	dbg_msg("max. index node size %d", c->max_idx_node_sz);
	dbg_msg("node sizes:          data %zu, inode %zu, dentry %zu",
		UBIFS_DATA_NODE_SZ, UBIFS_INO_NODE_SZ, UBIFS_DENT_NODE_SZ);
	dbg_msg("node sizes:          trun %zu, sb %zu, master %zu",
		UBIFS_TRUN_NODE_SZ, UBIFS_SB_NODE_SZ, UBIFS_MST_NODE_SZ);
	dbg_msg("node sizes:          ref %zu, cmt. start %zu, orph %zu",
		UBIFS_REF_NODE_SZ, UBIFS_CS_NODE_SZ, UBIFS_ORPH_NODE_SZ);
	dbg_msg("max. node sizes:     data %zu, inode %zu dentry %zu, idx %d",
		UBIFS_MAX_DATA_NODE_SZ, UBIFS_MAX_INO_NODE_SZ,
		UBIFS_MAX_DENT_NODE_SZ, ubifs_idx_node_sz(c, c->fanout));
	dbg_msg("dead watermark:      %d", c->dead_wm);
	dbg_msg("dark watermark:      %d", c->dark_wm);
	dbg_msg("LEB overhead:        %d", c->leb_overhead);
	x = (long long)c->main_lebs * c->dark_wm;
	dbg_msg("max. dark space:     %lld (%lld KiB, %lld MiB)",
		x, x >> 10, x >> 20);
	dbg_msg("maximum bud bytes:   %lld (%lld KiB, %lld MiB)",
		c->max_bud_bytes, c->max_bud_bytes >> 10,
		c->max_bud_bytes >> 20);
	dbg_msg("BG commit bud bytes: %lld (%lld KiB, %lld MiB)",
		c->bg_bud_bytes, c->bg_bud_bytes >> 10,
		c->bg_bud_bytes >> 20);
	dbg_msg("current bud bytes    %lld (%lld KiB, %lld MiB)",
		c->bud_bytes, c->bud_bytes >> 10, c->bud_bytes >> 20);
	dbg_msg("max. seq. number:    %llu", c->max_sqnum);
	dbg_msg("commit number:       %llu", c->cmt_no);

	return 0;

out_infos:
	spin_lock(&ubifs_infos_lock);
	list_del(&c->infos_list);
	spin_unlock(&ubifs_infos_lock);
out_orphans:
	free_orphans(c);
out_journal:
	destroy_journal(c);
out_lpt:
	ubifs_lpt_free(c, 0);
out_master:
	kfree(c->mst_node);
	kfree(c->rcvrd_mst_node);
	if (c->bgt)
		kthread_stop(c->bgt);
out_wbufs:
	free_wbufs(c);
out_cbuf:
	kfree(c->cbuf);
out_free:
	kfree(c->write_reserve_buf);
	kfree(c->bu.buf);
	vfree(c->ileb_buf);
	vfree(c->sbuf);
	kfree(c->bottom_up_buf);
	ubifs_debugging_exit(c);
	return err;
}

/**
 * ubifs_umount - un-mount UBIFS file-system.
 * @c: UBIFS file-system description object
 *
 * Note, this function is called to free allocated resourced when un-mounting,
 * as well as free resources when an error occurred while we were half way
 * through mounting (error path cleanup function). So it has to make sure the
 * resource was actually allocated before freeing it.
 */
static void ubifs_umount(struct ubifs_info *c)
{
	dbg_gen("un-mounting UBI device %d, volume %d", c->vi.ubi_num,
		c->vi.vol_id);

	dbg_debugfs_exit_fs(c);
	spin_lock(&ubifs_infos_lock);
	list_del(&c->infos_list);
	spin_unlock(&ubifs_infos_lock);

	if (c->bgt)
		kthread_stop(c->bgt);

	destroy_journal(c);
	free_wbufs(c);
	free_orphans(c);
	ubifs_lpt_free(c, 0);

	kfree(c->cbuf);
	kfree(c->rcvrd_mst_node);
	kfree(c->mst_node);
	kfree(c->write_reserve_buf);
	kfree(c->bu.buf);
	vfree(c->ileb_buf);
	vfree(c->sbuf);
	kfree(c->bottom_up_buf);
	ubifs_debugging_exit(c);
}

/**
 * ubifs_remount_rw - re-mount in read-write mode.
 * @c: UBIFS file-system description object
 *
 * UBIFS avoids allocating many unnecessary resources when mounted in read-only
 * mode. This function allocates the needed resources and re-mounts UBIFS in
 * read-write mode.
 */
static int ubifs_remount_rw(struct ubifs_info *c)
{
	int err, lnum;

	if (c->rw_incompat) {
		ubifs_err("the file-system is not R/W-compatible");
		ubifs_msg("on-flash format version is w%d/r%d, but software "
			  "only supports up to version w%d/r%d", c->fmt_version,
			  c->ro_compat_version, UBIFS_FORMAT_VERSION,
			  UBIFS_RO_COMPAT_VERSION);
		return -EROFS;
	}

	mutex_lock(&c->umount_mutex);
	dbg_save_space_info(c);
	c->remounting_rw = 1;
	c->ro_mount = 0;

	err = check_free_space(c);
	if (err)
		goto out;

	if (c->old_leb_cnt != c->leb_cnt) {
		struct ubifs_sb_node *sup;

		sup = ubifs_read_sb_node(c);
		if (IS_ERR(sup)) {
			err = PTR_ERR(sup);
			goto out;
		}
		sup->leb_cnt = cpu_to_le32(c->leb_cnt);
		err = ubifs_write_sb_node(c, sup);
		kfree(sup);
		if (err)
			goto out;
	}

	if (c->need_recovery) {
		ubifs_msg("completing deferred recovery");
		err = ubifs_write_rcvrd_mst_node(c);
		if (err)
			goto out;
		err = ubifs_recover_size(c);
		if (err)
			goto out;
		err = ubifs_clean_lebs(c, c->sbuf);
		if (err)
			goto out;
		err = ubifs_recover_inl_heads(c, c->sbuf);
		if (err)
			goto out;
	} else {
		/* A readonly mount is not allowed to have orphans */
		ubifs_assert(c->tot_orphans == 0);
		err = ubifs_clear_orphans(c);
		if (err)
			goto out;
	}

	if (!(c->mst_node->flags & cpu_to_le32(UBIFS_MST_DIRTY))) {
		c->mst_node->flags |= cpu_to_le32(UBIFS_MST_DIRTY);
		err = ubifs_write_master(c);
		if (err)
			goto out;
	}

	c->ileb_buf = vmalloc(c->leb_size);
	if (!c->ileb_buf) {
		err = -ENOMEM;
		goto out;
	}

	c->write_reserve_buf = kmalloc(COMPRESSED_DATA_NODE_BUF_SZ, GFP_KERNEL);
	if (!c->write_reserve_buf)
		goto out;

	err = ubifs_lpt_init(c, 0, 1);
	if (err)
		goto out;

	/* Create background thread */
	c->bgt = kthread_create(ubifs_bg_thread, c, "%s", c->bgt_name);
	if (IS_ERR(c->bgt)) {
		err = PTR_ERR(c->bgt);
		c->bgt = NULL;
		ubifs_err("cannot spawn \"%s\", error %d",
			  c->bgt_name, err);
		goto out;
	}
	wake_up_process(c->bgt);

	c->orph_buf = vmalloc(c->leb_size);
	if (!c->orph_buf) {
		err = -ENOMEM;
		goto out;
	}

	/* Check for enough log space */
	lnum = c->lhead_lnum + 1;
	if (lnum >= UBIFS_LOG_LNUM + c->log_lebs)
		lnum = UBIFS_LOG_LNUM;
	if (lnum == c->ltail_lnum) {
		err = ubifs_consolidate_log(c);
		if (err)
			goto out;
	}

	if (c->need_recovery)
		err = ubifs_rcvry_gc_commit(c);
	else
		err = ubifs_leb_unmap(c, c->gc_lnum);
	if (err)
		goto out;

	dbg_gen("re-mounted read-write");
	c->remounting_rw = 0;

	if (c->need_recovery) {
		c->need_recovery = 0;
		ubifs_msg("deferred recovery completed");
	} else {
		/*
		 * Do not run the debugging space check if the were doing
		 * recovery, because when we saved the information we had the
		 * file-system in a state where the TNC and lprops has been
		 * modified in memory, but all the I/O operations (including a
		 * commit) were deferred. So the file-system was in
		 * "non-committed" state. Now the file-system is in committed
		 * state, and of course the amount of free space will change
		 * because, for example, the old index size was imprecise.
		 */
		err = dbg_check_space_info(c);
<<<<<<< HEAD
	}
=======
	}

	if (c->space_fixup) {
		err = ubifs_fixup_free_space(c);
		if (err)
			goto out;
	}

>>>>>>> 56299378
	mutex_unlock(&c->umount_mutex);
	return err;

out:
	c->ro_mount = 1;
	vfree(c->orph_buf);
	c->orph_buf = NULL;
	if (c->bgt) {
		kthread_stop(c->bgt);
		c->bgt = NULL;
	}
	free_wbufs(c);
	kfree(c->write_reserve_buf);
	c->write_reserve_buf = NULL;
	vfree(c->ileb_buf);
	c->ileb_buf = NULL;
	ubifs_lpt_free(c, 1);
	c->remounting_rw = 0;
	mutex_unlock(&c->umount_mutex);
	return err;
}

/**
 * ubifs_remount_ro - re-mount in read-only mode.
 * @c: UBIFS file-system description object
 *
 * We assume VFS has stopped writing. Possibly the background thread could be
 * running a commit, however kthread_stop will wait in that case.
 */
static void ubifs_remount_ro(struct ubifs_info *c)
{
	int i, err;

	ubifs_assert(!c->need_recovery);
	ubifs_assert(!c->ro_mount);

	mutex_lock(&c->umount_mutex);
	if (c->bgt) {
		kthread_stop(c->bgt);
		c->bgt = NULL;
	}

	dbg_save_space_info(c);

	for (i = 0; i < c->jhead_cnt; i++)
		ubifs_wbuf_sync(&c->jheads[i].wbuf);

	c->mst_node->flags &= ~cpu_to_le32(UBIFS_MST_DIRTY);
	c->mst_node->flags |= cpu_to_le32(UBIFS_MST_NO_ORPHS);
	c->mst_node->gc_lnum = cpu_to_le32(c->gc_lnum);
	err = ubifs_write_master(c);
	if (err)
		ubifs_ro_mode(c, err);

	vfree(c->orph_buf);
	c->orph_buf = NULL;
	kfree(c->write_reserve_buf);
	c->write_reserve_buf = NULL;
	vfree(c->ileb_buf);
	c->ileb_buf = NULL;
	ubifs_lpt_free(c, 1);
	c->ro_mount = 1;
	err = dbg_check_space_info(c);
	if (err)
		ubifs_ro_mode(c, err);
	mutex_unlock(&c->umount_mutex);
}

static void ubifs_put_super(struct super_block *sb)
{
	int i;
	struct ubifs_info *c = sb->s_fs_info;

	ubifs_msg("un-mount UBI device %d, volume %d", c->vi.ubi_num,
		  c->vi.vol_id);

	/*
	 * The following asserts are only valid if there has not been a failure
	 * of the media. For example, there will be dirty inodes if we failed
	 * to write them back because of I/O errors.
	 */
	if (!c->ro_error) {
<<<<<<< HEAD
		ubifs_assert(atomic_long_read(&c->dirty_pg_cnt) == 0);
		ubifs_assert(c->budg_idx_growth == 0);
		ubifs_assert(c->budg_dd_growth == 0);
		ubifs_assert(c->budg_data_growth == 0);
=======
		ubifs_assert(c->bi.idx_growth == 0);
		ubifs_assert(c->bi.dd_growth == 0);
		ubifs_assert(c->bi.data_growth == 0);
>>>>>>> 56299378
	}

	/*
	 * The 'c->umount_lock' prevents races between UBIFS memory shrinker
	 * and file system un-mount. Namely, it prevents the shrinker from
	 * picking this superblock for shrinking - it will be just skipped if
	 * the mutex is locked.
	 */
	mutex_lock(&c->umount_mutex);
	if (!c->ro_mount) {
		/*
		 * First of all kill the background thread to make sure it does
		 * not interfere with un-mounting and freeing resources.
		 */
		if (c->bgt) {
			kthread_stop(c->bgt);
			c->bgt = NULL;
		}

		/*
		 * On fatal errors c->ro_error is set to 1, in which case we do
		 * not write the master node.
		 */
		if (!c->ro_error) {
			int err;

			/* Synchronize write-buffers */
			for (i = 0; i < c->jhead_cnt; i++)
				ubifs_wbuf_sync(&c->jheads[i].wbuf);

			/*
			 * We are being cleanly unmounted which means the
			 * orphans were killed - indicate this in the master
			 * node. Also save the reserved GC LEB number.
			 */
			c->mst_node->flags &= ~cpu_to_le32(UBIFS_MST_DIRTY);
			c->mst_node->flags |= cpu_to_le32(UBIFS_MST_NO_ORPHS);
			c->mst_node->gc_lnum = cpu_to_le32(c->gc_lnum);
			err = ubifs_write_master(c);
			if (err)
				/*
				 * Recovery will attempt to fix the master area
				 * next mount, so we just print a message and
				 * continue to unmount normally.
				 */
				ubifs_err("failed to write master node, "
					  "error %d", err);
		} else {
			for (i = 0; i < c->jhead_cnt; i++)
				/* Make sure write-buffer timers are canceled */
				hrtimer_cancel(&c->jheads[i].wbuf.timer);
		}
	}

	ubifs_umount(c);
	bdi_destroy(&c->bdi);
	ubi_close_volume(c->ubi);
	mutex_unlock(&c->umount_mutex);
}

static int ubifs_remount_fs(struct super_block *sb, int *flags, char *data)
{
	int err;
	struct ubifs_info *c = sb->s_fs_info;

	dbg_gen("old flags %#lx, new flags %#x", sb->s_flags, *flags);

	err = ubifs_parse_options(c, data, 1);
	if (err) {
		ubifs_err("invalid or unknown remount parameter");
		return err;
	}

	if (c->ro_mount && !(*flags & MS_RDONLY)) {
		if (c->ro_error) {
			ubifs_msg("cannot re-mount R/W due to prior errors");
			return -EROFS;
		}
		if (c->ro_media) {
			ubifs_msg("cannot re-mount R/W - UBI volume is R/O");
			return -EROFS;
		}
		err = ubifs_remount_rw(c);
		if (err)
			return err;
	} else if (!c->ro_mount && (*flags & MS_RDONLY)) {
		if (c->ro_error) {
			ubifs_msg("cannot re-mount R/O due to prior errors");
			return -EROFS;
		}
		ubifs_remount_ro(c);
	}

	if (c->bulk_read == 1)
		bu_init(c);
	else {
		dbg_gen("disable bulk-read");
		kfree(c->bu.buf);
		c->bu.buf = NULL;
	}

	ubifs_assert(c->lst.taken_empty_lebs > 0);
	return 0;
}

const struct super_operations ubifs_super_operations = {
	.alloc_inode   = ubifs_alloc_inode,
	.destroy_inode = ubifs_destroy_inode,
	.put_super     = ubifs_put_super,
	.write_inode   = ubifs_write_inode,
	.evict_inode   = ubifs_evict_inode,
	.statfs        = ubifs_statfs,
	.dirty_inode   = ubifs_dirty_inode,
	.remount_fs    = ubifs_remount_fs,
	.show_options  = ubifs_show_options,
	.sync_fs       = ubifs_sync_fs,
};

/**
 * open_ubi - parse UBI device name string and open the UBI device.
 * @name: UBI volume name
 * @mode: UBI volume open mode
 *
 * The primary method of mounting UBIFS is by specifying the UBI volume
 * character device node path. However, UBIFS may also be mounted withoug any
 * character device node using one of the following methods:
 *
 * o ubiX_Y    - mount UBI device number X, volume Y;
 * o ubiY      - mount UBI device number 0, volume Y;
 * o ubiX:NAME - mount UBI device X, volume with name NAME;
 * o ubi:NAME  - mount UBI device 0, volume with name NAME.
 *
 * Alternative '!' separator may be used instead of ':' (because some shells
 * like busybox may interpret ':' as an NFS host name separator). This function
 * returns UBI volume description object in case of success and a negative
 * error code in case of failure.
 */
static struct ubi_volume_desc *open_ubi(const char *name, int mode)
{
	struct ubi_volume_desc *ubi;
	int dev, vol;
	char *endptr;

	/* First, try to open using the device node path method */
	ubi = ubi_open_volume_path(name, mode);
	if (!IS_ERR(ubi))
		return ubi;

	/* Try the "nodev" method */
	if (name[0] != 'u' || name[1] != 'b' || name[2] != 'i')
		return ERR_PTR(-EINVAL);

	/* ubi:NAME method */
	if ((name[3] == ':' || name[3] == '!') && name[4] != '\0')
		return ubi_open_volume_nm(0, name + 4, mode);

	if (!isdigit(name[3]))
		return ERR_PTR(-EINVAL);

	dev = simple_strtoul(name + 3, &endptr, 0);

	/* ubiY method */
	if (*endptr == '\0')
		return ubi_open_volume(0, dev, mode);

	/* ubiX_Y method */
	if (*endptr == '_' && isdigit(endptr[1])) {
		vol = simple_strtoul(endptr + 1, &endptr, 0);
		if (*endptr != '\0')
			return ERR_PTR(-EINVAL);
		return ubi_open_volume(dev, vol, mode);
	}

	/* ubiX:NAME method */
	if ((*endptr == ':' || *endptr == '!') && endptr[1] != '\0')
		return ubi_open_volume_nm(dev, ++endptr, mode);

	return ERR_PTR(-EINVAL);
}

static struct ubifs_info *alloc_ubifs_info(struct ubi_volume_desc *ubi)
{
	struct ubifs_info *c;

	c = kzalloc(sizeof(struct ubifs_info), GFP_KERNEL);
	if (c) {
		spin_lock_init(&c->cnt_lock);
		spin_lock_init(&c->cs_lock);
		spin_lock_init(&c->buds_lock);
		spin_lock_init(&c->space_lock);
		spin_lock_init(&c->orphan_lock);
		init_rwsem(&c->commit_sem);
		mutex_init(&c->lp_mutex);
		mutex_init(&c->tnc_mutex);
		mutex_init(&c->log_mutex);
		mutex_init(&c->mst_mutex);
		mutex_init(&c->umount_mutex);
		mutex_init(&c->bu_mutex);
		mutex_init(&c->write_reserve_mutex);
		init_waitqueue_head(&c->cmt_wq);
		c->buds = RB_ROOT;
		c->old_idx = RB_ROOT;
		c->size_tree = RB_ROOT;
		c->orph_tree = RB_ROOT;
		INIT_LIST_HEAD(&c->infos_list);
		INIT_LIST_HEAD(&c->idx_gc);
		INIT_LIST_HEAD(&c->replay_list);
		INIT_LIST_HEAD(&c->replay_buds);
		INIT_LIST_HEAD(&c->uncat_list);
		INIT_LIST_HEAD(&c->empty_list);
		INIT_LIST_HEAD(&c->freeable_list);
		INIT_LIST_HEAD(&c->frdi_idx_list);
		INIT_LIST_HEAD(&c->unclean_leb_list);
		INIT_LIST_HEAD(&c->old_buds);
		INIT_LIST_HEAD(&c->orph_list);
		INIT_LIST_HEAD(&c->orph_new);
		c->no_chk_data_crc = 1;

		c->highest_inum = UBIFS_FIRST_INO;
		c->lhead_lnum = c->ltail_lnum = UBIFS_LOG_LNUM;

		ubi_get_volume_info(ubi, &c->vi);
		ubi_get_device_info(c->vi.ubi_num, &c->di);
	}
	return c;
}

static int ubifs_fill_super(struct super_block *sb, void *data, int silent)
{
	struct ubifs_info *c = sb->s_fs_info;
	struct inode *root;
	int err;

	c->vfs_sb = sb;
	/* Re-open the UBI device in read-write mode */
	c->ubi = ubi_open_volume(c->vi.ubi_num, c->vi.vol_id, UBI_READWRITE);
	if (IS_ERR(c->ubi)) {
		err = PTR_ERR(c->ubi);
		goto out;
	}

	/*
	 * UBIFS provides 'backing_dev_info' in order to disable read-ahead. For
	 * UBIFS, I/O is not deferred, it is done immediately in readpage,
	 * which means the user would have to wait not just for their own I/O
	 * but the read-ahead I/O as well i.e. completely pointless.
	 *
	 * Read-ahead will be disabled because @c->bdi.ra_pages is 0.
	 */
	c->bdi.name = "ubifs",
	c->bdi.capabilities = BDI_CAP_MAP_COPY;
	err  = bdi_init(&c->bdi);
	if (err)
		goto out_close;
	err = bdi_register(&c->bdi, NULL, "ubifs_%d_%d",
			   c->vi.ubi_num, c->vi.vol_id);
	if (err)
		goto out_bdi;

	err = ubifs_parse_options(c, data, 0);
	if (err)
		goto out_bdi;

	sb->s_bdi = &c->bdi;
	sb->s_fs_info = c;
	sb->s_magic = UBIFS_SUPER_MAGIC;
	sb->s_blocksize = UBIFS_BLOCK_SIZE;
	sb->s_blocksize_bits = UBIFS_BLOCK_SHIFT;
	sb->s_maxbytes = c->max_inode_sz = key_max_inode_size(c);
	if (c->max_inode_sz > MAX_LFS_FILESIZE)
		sb->s_maxbytes = c->max_inode_sz = MAX_LFS_FILESIZE;
	sb->s_op = &ubifs_super_operations;

	mutex_lock(&c->umount_mutex);
	err = mount_ubifs(c);
	if (err) {
		ubifs_assert(err < 0);
		goto out_unlock;
	}

	/* Read the root inode */
	root = ubifs_iget(sb, UBIFS_ROOT_INO);
	if (IS_ERR(root)) {
		err = PTR_ERR(root);
		goto out_umount;
	}

	sb->s_root = d_alloc_root(root);
	if (!sb->s_root)
		goto out_iput;

	mutex_unlock(&c->umount_mutex);
	return 0;

out_iput:
	iput(root);
out_umount:
	ubifs_umount(c);
out_unlock:
	mutex_unlock(&c->umount_mutex);
out_bdi:
	bdi_destroy(&c->bdi);
out_close:
	ubi_close_volume(c->ubi);
out:
	return err;
}

static int sb_test(struct super_block *sb, void *data)
{
	struct ubifs_info *c1 = data;
	struct ubifs_info *c = sb->s_fs_info;

	return c->vi.cdev == c1->vi.cdev;
}

static int sb_set(struct super_block *sb, void *data)
{
	sb->s_fs_info = data;
	return set_anon_super(sb, NULL);
}

static struct dentry *ubifs_mount(struct file_system_type *fs_type, int flags,
			const char *name, void *data)
{
	struct ubi_volume_desc *ubi;
	struct ubifs_info *c;
	struct super_block *sb;
	int err;

	dbg_gen("name %s, flags %#x", name, flags);

	/*
	 * Get UBI device number and volume ID. Mount it read-only so far
	 * because this might be a new mount point, and UBI allows only one
	 * read-write user at a time.
	 */
	ubi = open_ubi(name, UBI_READONLY);
	if (IS_ERR(ubi)) {
		dbg_err("cannot open \"%s\", error %d",
			name, (int)PTR_ERR(ubi));
		return ERR_CAST(ubi);
	}

	c = alloc_ubifs_info(ubi);
	if (!c) {
		err = -ENOMEM;
		goto out_close;
	}

	dbg_gen("opened ubi%d_%d", c->vi.ubi_num, c->vi.vol_id);

	sb = sget(fs_type, sb_test, sb_set, c);
	if (IS_ERR(sb)) {
		err = PTR_ERR(sb);
		kfree(c);
		goto out_close;
	}

	if (sb->s_root) {
		struct ubifs_info *c1 = sb->s_fs_info;
		kfree(c);
		/* A new mount point for already mounted UBIFS */
		dbg_gen("this ubi volume is already mounted");
		if (!!(flags & MS_RDONLY) != c1->ro_mount) {
			err = -EBUSY;
			goto out_deact;
		}
	} else {
		sb->s_flags = flags;
		err = ubifs_fill_super(sb, data, flags & MS_SILENT ? 1 : 0);
		if (err)
			goto out_deact;
		/* We do not support atime */
		sb->s_flags |= MS_ACTIVE | MS_NOATIME;
	}

	/* 'fill_super()' opens ubi again so we must close it here */
	ubi_close_volume(ubi);

	return dget(sb->s_root);

out_deact:
	deactivate_locked_super(sb);
out_close:
	ubi_close_volume(ubi);
	return ERR_PTR(err);
}

static void kill_ubifs_super(struct super_block *s)
{
	struct ubifs_info *c = s->s_fs_info;
	kill_anon_super(s);
	kfree(c);
}

static struct file_system_type ubifs_fs_type = {
	.name    = "ubifs",
	.owner   = THIS_MODULE,
	.mount   = ubifs_mount,
	.kill_sb = kill_ubifs_super,
};

/*
 * Inode slab cache constructor.
 */
static void inode_slab_ctor(void *obj)
{
	struct ubifs_inode *ui = obj;
	inode_init_once(&ui->vfs_inode);
}

static int __init ubifs_init(void)
{
	int err;

	BUILD_BUG_ON(sizeof(struct ubifs_ch) != 24);

	/* Make sure node sizes are 8-byte aligned */
	BUILD_BUG_ON(UBIFS_CH_SZ        & 7);
	BUILD_BUG_ON(UBIFS_INO_NODE_SZ  & 7);
	BUILD_BUG_ON(UBIFS_DENT_NODE_SZ & 7);
	BUILD_BUG_ON(UBIFS_XENT_NODE_SZ & 7);
	BUILD_BUG_ON(UBIFS_DATA_NODE_SZ & 7);
	BUILD_BUG_ON(UBIFS_TRUN_NODE_SZ & 7);
	BUILD_BUG_ON(UBIFS_SB_NODE_SZ   & 7);
	BUILD_BUG_ON(UBIFS_MST_NODE_SZ  & 7);
	BUILD_BUG_ON(UBIFS_REF_NODE_SZ  & 7);
	BUILD_BUG_ON(UBIFS_CS_NODE_SZ   & 7);
	BUILD_BUG_ON(UBIFS_ORPH_NODE_SZ & 7);

	BUILD_BUG_ON(UBIFS_MAX_DENT_NODE_SZ & 7);
	BUILD_BUG_ON(UBIFS_MAX_XENT_NODE_SZ & 7);
	BUILD_BUG_ON(UBIFS_MAX_DATA_NODE_SZ & 7);
	BUILD_BUG_ON(UBIFS_MAX_INO_NODE_SZ  & 7);
	BUILD_BUG_ON(UBIFS_MAX_NODE_SZ      & 7);
	BUILD_BUG_ON(MIN_WRITE_SZ           & 7);

	/* Check min. node size */
	BUILD_BUG_ON(UBIFS_INO_NODE_SZ  < MIN_WRITE_SZ);
	BUILD_BUG_ON(UBIFS_DENT_NODE_SZ < MIN_WRITE_SZ);
	BUILD_BUG_ON(UBIFS_XENT_NODE_SZ < MIN_WRITE_SZ);
	BUILD_BUG_ON(UBIFS_TRUN_NODE_SZ < MIN_WRITE_SZ);

	BUILD_BUG_ON(UBIFS_MAX_DENT_NODE_SZ > UBIFS_MAX_NODE_SZ);
	BUILD_BUG_ON(UBIFS_MAX_XENT_NODE_SZ > UBIFS_MAX_NODE_SZ);
	BUILD_BUG_ON(UBIFS_MAX_DATA_NODE_SZ > UBIFS_MAX_NODE_SZ);
	BUILD_BUG_ON(UBIFS_MAX_INO_NODE_SZ  > UBIFS_MAX_NODE_SZ);

	/* Defined node sizes */
	BUILD_BUG_ON(UBIFS_SB_NODE_SZ  != 4096);
	BUILD_BUG_ON(UBIFS_MST_NODE_SZ != 512);
	BUILD_BUG_ON(UBIFS_INO_NODE_SZ != 160);
	BUILD_BUG_ON(UBIFS_REF_NODE_SZ != 64);

	/*
	 * We use 2 bit wide bit-fields to store compression type, which should
	 * be amended if more compressors are added. The bit-fields are:
	 * @compr_type in 'struct ubifs_inode', @default_compr in
	 * 'struct ubifs_info' and @compr_type in 'struct ubifs_mount_opts'.
	 */
	BUILD_BUG_ON(UBIFS_COMPR_TYPES_CNT > 4);

	/*
	 * We require that PAGE_CACHE_SIZE is greater-than-or-equal-to
	 * UBIFS_BLOCK_SIZE. It is assumed that both are powers of 2.
	 */
	if (PAGE_CACHE_SIZE < UBIFS_BLOCK_SIZE) {
		ubifs_err("VFS page cache size is %u bytes, but UBIFS requires"
			  " at least 4096 bytes",
			  (unsigned int)PAGE_CACHE_SIZE);
		return -EINVAL;
	}

	err = register_filesystem(&ubifs_fs_type);
	if (err) {
		ubifs_err("cannot register file system, error %d", err);
		return err;
	}

	err = -ENOMEM;
	ubifs_inode_slab = kmem_cache_create("ubifs_inode_slab",
				sizeof(struct ubifs_inode), 0,
				SLAB_MEM_SPREAD | SLAB_RECLAIM_ACCOUNT,
				&inode_slab_ctor);
	if (!ubifs_inode_slab)
		goto out_reg;

	register_shrinker(&ubifs_shrinker_info);

	err = ubifs_compressors_init();
	if (err)
		goto out_shrinker;

	err = dbg_debugfs_init();
	if (err)
		goto out_compr;

	return 0;

out_compr:
	ubifs_compressors_exit();
out_shrinker:
	unregister_shrinker(&ubifs_shrinker_info);
	kmem_cache_destroy(ubifs_inode_slab);
out_reg:
	unregister_filesystem(&ubifs_fs_type);
	return err;
}
/* late_initcall to let compressors initialize first */
late_initcall(ubifs_init);

static void __exit ubifs_exit(void)
{
	ubifs_assert(list_empty(&ubifs_infos));
	ubifs_assert(atomic_long_read(&ubifs_clean_zn_cnt) == 0);

	dbg_debugfs_exit();
	ubifs_compressors_exit();
	unregister_shrinker(&ubifs_shrinker_info);
	kmem_cache_destroy(ubifs_inode_slab);
	unregister_filesystem(&ubifs_fs_type);
}
module_exit(ubifs_exit);

MODULE_LICENSE("GPL");
MODULE_VERSION(__stringify(UBIFS_VERSION));
MODULE_AUTHOR("Artem Bityutskiy, Adrian Hunter");
MODULE_DESCRIPTION("UBIFS - UBI File System");<|MERGE_RESOLUTION|>--- conflicted
+++ resolved
@@ -1697,9 +1697,6 @@
 		 * because, for example, the old index size was imprecise.
 		 */
 		err = dbg_check_space_info(c);
-<<<<<<< HEAD
-	}
-=======
 	}
 
 	if (c->space_fixup) {
@@ -1708,7 +1705,6 @@
 			goto out;
 	}
 
->>>>>>> 56299378
 	mutex_unlock(&c->umount_mutex);
 	return err;
 
@@ -1791,16 +1787,9 @@
 	 * to write them back because of I/O errors.
 	 */
 	if (!c->ro_error) {
-<<<<<<< HEAD
-		ubifs_assert(atomic_long_read(&c->dirty_pg_cnt) == 0);
-		ubifs_assert(c->budg_idx_growth == 0);
-		ubifs_assert(c->budg_dd_growth == 0);
-		ubifs_assert(c->budg_data_growth == 0);
-=======
 		ubifs_assert(c->bi.idx_growth == 0);
 		ubifs_assert(c->bi.dd_growth == 0);
 		ubifs_assert(c->bi.data_growth == 0);
->>>>>>> 56299378
 	}
 
 	/*
